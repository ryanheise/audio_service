name: audio_service_example
description: Demonstrates how to use the audio_service plugin.
publish_to: 'none'

environment:
  sdk: ">=2.7.0 <3.0.0"

dependencies:
  flutter:
    sdk: flutter

  path_provider: ^1.6.10
<<<<<<< HEAD
  audio_session: ^0.0.9
  just_audio: ^0.6.2
  flutter_tts: ^0.8.5
  rxdart: ">= 0.24.1 < 0.26.0"
=======
  audio_session: ^0.0.10
  just_audio: ^0.6.4
  flutter_tts: ^0.8.5
  rxdart: "0.25.0"
  # rxdart: ">= 0.24.1 < 0.26.0"
>>>>>>> 4a41fdae
  audio_service:
    path: ../

  # The following adds the Cupertino Icons font to your application.
  # Use with the CupertinoIcons class for iOS style icons.
  cupertino_icons: ^0.1.2

dev_dependencies:
  flutter_test:
    sdk: flutter

# For information on the generic Dart part of this file, see the
# following page: https://www.dartlang.org/tools/pub/pubspec

# The following section is specific to Flutter.
flutter:

  # The following line ensures that the Material Icons font is
  # included with your application, so that you can use the icons in
  # the material Icons class.
  uses-material-design: true

  # To add assets to your application, add an assets section, like this:
  # assets:
  #  - images/a_dot_burr.jpeg
  #  - images/a_dot_ham.jpeg

  # An image asset can refer to one or more resolution-specific "variants", see
  # https://flutter.io/assets-and-images/#resolution-aware.

  # For details regarding adding assets from package dependencies, see
  # https://flutter.io/assets-and-images/#from-packages

  # To add custom fonts to your application, add a fonts section here,
  # in this "flutter" section. Each entry in this list should have a
  # "family" key with the font family name, and a "fonts" key with a
  # list giving the asset and other descriptors for the font. For
  # example:
  # fonts:
  #   - family: Schyler
  #     fonts:
  #       - asset: fonts/Schyler-Regular.ttf
  #       - asset: fonts/Schyler-Italic.ttf
  #         style: italic
  #   - family: Trajan Pro
  #     fonts:
  #       - asset: fonts/TrajanPro.ttf
  #       - asset: fonts/TrajanPro_Bold.ttf
  #         weight: 700
  #
  # For details regarding fonts from package dependencies,
  # see https://flutter.io/custom-fonts/#from-packages<|MERGE_RESOLUTION|>--- conflicted
+++ resolved
@@ -10,18 +10,11 @@
     sdk: flutter
 
   path_provider: ^1.6.10
-<<<<<<< HEAD
-  audio_session: ^0.0.9
-  just_audio: ^0.6.2
-  flutter_tts: ^0.8.5
-  rxdart: ">= 0.24.1 < 0.26.0"
-=======
   audio_session: ^0.0.10
   just_audio: ^0.6.4
   flutter_tts: ^0.8.5
   rxdart: "0.25.0"
   # rxdart: ">= 0.24.1 < 0.26.0"
->>>>>>> 4a41fdae
   audio_service:
     path: ../
 
