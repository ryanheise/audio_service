#import "AudioServicePlugin.h"
#import <AVFoundation/AVFoundation.h>
#import <MediaPlayer/MediaPlayer.h>
//#import <Foundation/Foundation.h>

// NOTE: This is a barebones implementation of the iOS side.
//
// If you'd like to help, please see the TODO comments below, then open a
// GitHub issue to announce your intention to work on a particular feature, and
// submit a pull request. We have an open discussion over at issue #10 about
// all things iOS if you'd like to discuss approaches or ask for input. Thank
// you for your support!

@implementation AudioServicePlugin

static FlutterMethodChannel *channel = nil;
static FlutterMethodChannel *backgroundChannel = nil;
static BOOL _running = NO;
static FlutterResult startResult = nil;
static MPRemoteCommandCenter *commandCenter = nil;
static NSArray *queue = nil;
static NSMutableDictionary *mediaItem = nil;
static NSNumber *state = nil;
static NSNumber *position = nil;
static NSNumber *updateTime = nil;
static NSNumber *speed = nil;
static MPMediaItemArtwork* artwork = nil;

+ (void)registerWithRegistrar:(NSObject<FlutterPluginRegistrar>*)registrar {
  @synchronized(self) {
    // TODO: Need a reliable way to detect whether this is the client
    // or background.
    if (channel == nil) {
      AudioServicePlugin *clientInstance = [[AudioServicePlugin alloc] init:registrar];
      channel = [FlutterMethodChannel
          methodChannelWithName:@"ryanheise.com/audioService"
                binaryMessenger:[registrar messenger]];
      [registrar addMethodCallDelegate:clientInstance channel:channel];
    } else {
      AudioServicePlugin *backgroundInstance = [[AudioServicePlugin alloc] init:registrar];
      backgroundChannel = [FlutterMethodChannel
          methodChannelWithName:@"ryanheise.com/audioServiceBackground"
                binaryMessenger:[registrar messenger]];
      [registrar addMethodCallDelegate:backgroundInstance channel:backgroundChannel];
    }
  }
}

- (instancetype)init:(NSObject<FlutterPluginRegistrar> *)registrar {
  self = [super init];
  NSAssert(self, @"super init cannot be nil");
  // Nothing here yet.
  return self;
}

- (void)handleMethodCall:(FlutterMethodCall*)call result:(FlutterResult)result {
  // TODO:
  // - Restructure this so that we have a separate method call delegate
  //   for the client instance and the background instance so that methods
  //   can't be called on the wrong instance.
  if ([@"connect" isEqualToString:call.method]) {
    long long msSinceEpoch = (long long)([[NSDate date] timeIntervalSince1970] * 1000.0);
    // Notify client of state on subscribing.
    if (state == nil) {
      state = [NSNumber numberWithInt: 0];
      position = @(0);
      updateTime = [NSNumber numberWithLongLong: msSinceEpoch];
      speed = [NSNumber numberWithDouble: 1.0];
    }
    [channel invokeMethod:@"onPlaybackStateChanged" arguments:@[
      // state
      state,
      // actions (TODO)
      @(0),
      // position
      position,
      // playback speed
      speed,
      // update time since epoch
      updateTime
    ]];
    [channel invokeMethod:@"onMediaChanged" arguments:@[mediaItem ? mediaItem : [NSNull null]]];
    [channel invokeMethod:@"onQueueChanged" arguments:@[queue ? queue : [NSNull null]]];

    result(nil);
  } else if ([@"disconnect" isEqualToString:call.method]) {
    result(nil);
  } else if ([@"start" isEqualToString:call.method]) {
    if (_running) {
      result(@NO);
      return;
    }
    _running = YES;
    // The result will be sent after the background task actually starts.
    // See the "ready" case below.
    startResult = result;
    // Initialise AVAudioSession
    [[AVAudioSession sharedInstance] setCategory:AVAudioSessionCategoryPlayback error:nil];
    [[AVAudioSession sharedInstance] setActive: YES error: nil];
    // Set callbacks on MPRemoteCommandCenter
    commandCenter = [MPRemoteCommandCenter sharedCommandCenter];
    [commandCenter.togglePlayPauseCommand setEnabled:YES];
    [commandCenter.playCommand setEnabled:YES];
    [commandCenter.pauseCommand setEnabled:YES];
    [commandCenter.stopCommand setEnabled:YES];
    [commandCenter.nextTrackCommand setEnabled:YES];
    [commandCenter.previousTrackCommand setEnabled:YES];
    [commandCenter.changePlaybackRateCommand setEnabled:YES];
    [commandCenter.togglePlayPauseCommand addTarget:self action:@selector(togglePlayPause:)];
    [commandCenter.playCommand addTarget:self action:@selector(play:)];
    [commandCenter.pauseCommand addTarget:self action:@selector(pause:)];
    [commandCenter.stopCommand addTarget:self action:@selector(stop:)];
    [commandCenter.nextTrackCommand addTarget:self action:@selector(nextTrack:)];
    [commandCenter.previousTrackCommand addTarget:self action:@selector(previousTrack:)];
    if (@available(iOS 9.1, *)) {
      [commandCenter.changePlaybackPositionCommand addTarget:self action:@selector(changePlaybackPosition:)];
    }
    // Skipping
    NSNumber *skipForwardInterval = [call.arguments objectForKey:@"fastForwardInterval"];
    NSNumber *skipBackwardInterval = [call.arguments objectForKey:@"rewindInterval"];
    if (skipForwardInterval > 0) {
      [commandCenter.skipForwardCommand setEnabled:YES];
      [commandCenter.skipForwardCommand addTarget: self action:@selector(skipForward:)];
      commandCenter.skipForwardCommand.preferredIntervals = @[skipForwardInterval];
    }
    if (skipBackwardInterval > 0) {
      [commandCenter.skipBackwardCommand setEnabled:YES];
      [commandCenter.skipBackwardCommand addTarget: self action:@selector(skipBackward:)];
      commandCenter.skipBackwardCommand.preferredIntervals = @[skipBackwardInterval];
    }

    // TODO: enable more commands
    // Seeking
    [commandCenter.seekForwardCommand setEnabled:NO];
    [commandCenter.seekBackwardCommand setEnabled:NO];
    // Language options
    if (@available(iOS 9.0, *)) {
      [commandCenter.enableLanguageOptionCommand setEnabled:NO];
      [commandCenter.disableLanguageOptionCommand setEnabled:NO];
    }
    // Repeat/Shuffle
    [commandCenter.changeRepeatModeCommand setEnabled:NO];
    [commandCenter.changeShuffleModeCommand setEnabled:NO];
    // Rating
    [commandCenter.ratingCommand setEnabled:NO];
    // Feedback
    [commandCenter.likeCommand setEnabled:NO];
    [commandCenter.dislikeCommand setEnabled:NO];
    [commandCenter.bookmarkCommand setEnabled:NO];
  } else if ([@"ready" isEqualToString:call.method]) {
    result(@YES);
    startResult(@YES);
    startResult = nil;
  } else if ([@"stopped" isEqualToString:call.method]) {
    _running = NO;
    [channel invokeMethod:@"onStopped" arguments:nil];
    [[AVAudioSession sharedInstance] setActive: NO error: nil];
    [commandCenter.togglePlayPauseCommand setEnabled:NO];
    [commandCenter.playCommand setEnabled:NO];
    [commandCenter.pauseCommand setEnabled:NO];
    [commandCenter.stopCommand setEnabled:NO];
    [commandCenter.nextTrackCommand setEnabled:NO];
    [commandCenter.previousTrackCommand setEnabled:NO];
    [commandCenter.changePlaybackRateCommand setEnabled:NO];
    [commandCenter.togglePlayPauseCommand removeTarget:nil];
    [commandCenter.playCommand removeTarget:nil];
    [commandCenter.pauseCommand removeTarget:nil];
    [commandCenter.stopCommand removeTarget:nil];
    [commandCenter.nextTrackCommand removeTarget:nil];
    [commandCenter.previousTrackCommand removeTarget:nil];
    if (@available(iOS 9.1, *)) {
      [commandCenter.changePlaybackPositionCommand removeTarget:nil];
    }
<<<<<<< HEAD
    [MPNowPlayingInfoCenter defaultCenter].nowPlayingInfo = nil;
=======
    // Skipping
    [commandCenter.skipForwardCommand setEnabled:NO];
    [commandCenter.skipBackwardCommand setEnabled:NO];
    [commandCenter.skipForwardCommand removeTarget:nil];
    [commandCenter.skipBackwardCommand removeTarget:nil];
>>>>>>> 8ef876af
    result(@YES);
  } else if ([@"isRunning" isEqualToString:call.method]) {
    if (_running) {
      result(@YES);
    } else {
      result(@NO);
    }
  } else if ([@"setBrowseMediaParent" isEqualToString:call.method]) {
    result(@YES);
  } else if ([@"addQueueItem" isEqualToString:call.method]) {
    [backgroundChannel invokeMethod:@"onAddQueueItem" arguments:@[call.arguments]];
    result(@YES);
  } else if ([@"addQueueItemAt" isEqualToString:call.method]) {
    [backgroundChannel invokeMethod:@"onAddQueueItemAt" arguments:call.arguments];
    result(@YES);
  } else if ([@"removeQueueItem" isEqualToString:call.method]) {
    [backgroundChannel invokeMethod:@"onRemoveQueueItem" arguments:@[call.arguments]];
    result(@YES);
  } else if ([@"click" isEqualToString:call.method]) {
    [backgroundChannel invokeMethod:@"onClick" arguments:@[call.arguments]];
    result(@YES);
  } else if ([@"prepare" isEqualToString:call.method]) {
    [backgroundChannel invokeMethod:@"onPrepare" arguments:nil];
    result(@YES);
  } else if ([@"prepareFromMediaId" isEqualToString:call.method]) {
    [backgroundChannel invokeMethod:@"onPrepareFromMediaId" arguments:@[call.arguments]];
    result(@YES);
  } else if ([@"play" isEqualToString:call.method]) {
    [self play: nil];
    result(@YES);
  } else if ([@"playFromMediaId" isEqualToString:call.method]) {
    [backgroundChannel invokeMethod:@"onPlayFromMediaId" arguments:@[call.arguments]];
    result(@YES);
  } else if ([@"skipToQueueItem" isEqualToString:call.method]) {
    [backgroundChannel invokeMethod:@"onSkipToQueueItem" arguments:@[call.arguments]];
    result(@YES);
  } else if ([@"pause" isEqualToString:call.method]) {
    [self pause: nil];
    result(@YES);
  } else if ([@"stop" isEqualToString:call.method]) {
    [backgroundChannel invokeMethod:@"onStop" arguments:nil];
    result(@YES);
  } else if ([@"seekTo" isEqualToString:call.method]) {
    [backgroundChannel invokeMethod:@"onSeekTo" arguments:@[call.arguments]];
    result(@YES);
  } else if ([@"skipToNext" isEqualToString:call.method]) {
    [backgroundChannel invokeMethod:@"onSkipToNext" arguments:nil];
    result(@YES);
  } else if ([@"skipToPrevious" isEqualToString:call.method]) {
    [backgroundChannel invokeMethod:@"onSkipToPrevious" arguments:nil];
    result(@YES);
  } else if ([@"fastForward" isEqualToString:call.method]) {
    [backgroundChannel invokeMethod:@"onFastForward" arguments:nil];
    result(@YES);
  } else if ([@"rewind" isEqualToString:call.method]) {
    [backgroundChannel invokeMethod:@"onRewind" arguments:nil];
    result(@YES);
  } else if ([@"setRating" isEqualToString:call.method]) {
    [backgroundChannel invokeMethod:@"onSetRating" arguments:@[call.arguments, [NSNull null]]];
    result(@YES);
  } else if ([@"setState" isEqualToString:call.method]) {
    long long msSinceEpoch;
    if (call.arguments[5] != [NSNull null]) {
      msSinceEpoch = [call.arguments[5] longLongValue];
    } else {
      msSinceEpoch = (long long)([[NSDate date] timeIntervalSince1970] * 1000.0);
    }
    state = call.arguments[2];
    position = call.arguments[3];
    updateTime = [NSNumber numberWithLongLong: msSinceEpoch];
    speed = call.arguments[4];
    [channel invokeMethod:@"onPlaybackStateChanged" arguments:@[
      // state
      state,
      // actions (TODO)
      @(0),
      // position
      position,
      // playback speed
      speed,
      // update time since epoch
      updateTime
    ]];
    [self updateNowPlayingInfo];
    result(@(YES));
  } else if ([@"setQueue" isEqualToString:call.method]) {
    queue = call.arguments;
    [channel invokeMethod:@"onQueueChanged" arguments:@[queue]];
    result(@YES);
  } else if ([@"setMediaItem" isEqualToString:call.method]) {
    mediaItem = call.arguments;
    NSString* artUri = mediaItem[@"artUri"];
    if (artUri != [NSNull null]) {
      NSURL* artUrl = [[NSURL alloc] initWithString:artUri];
      NSData* artData = [NSData dataWithContentsOfURL:artUrl];
      UIImage* artImage = [UIImage imageWithData:artData];
      artwork = [[MPMediaItemArtwork alloc]
        initWithBoundsSize:artImage.size
            requestHandler:^UIImage* _Nonnull(CGSize size){
              return artImage;
            }];
    } else {
      artwork = nil;
    }
    [self updateNowPlayingInfo];
    [channel invokeMethod:@"onMediaChanged" arguments:@[call.arguments]];
    result(@(YES));
  } else if ([@"notifyChildrenChanged" isEqualToString:call.method]) {
    result(@YES);
  } else if ([@"androidForceEnableMediaButtons" isEqualToString:call.method]) {
    result(@YES);
  } else {
    // TODO: Check if this implementation is correct.
    // Can I just pass on the result as the last argument?
    [backgroundChannel invokeMethod:call.method arguments:call.arguments result: result];
  }
}

- (MPRemoteCommandHandlerStatus) play: (MPRemoteCommandEvent *) event {
  NSLog(@"play");
  [backgroundChannel invokeMethod:@"onPlay" arguments:nil];
  return MPRemoteCommandHandlerStatusSuccess;
}

- (MPRemoteCommandHandlerStatus) pause: (MPRemoteCommandEvent *) event {
  NSLog(@"pause");
  [backgroundChannel invokeMethod:@"onPause" arguments:nil];
  return MPRemoteCommandHandlerStatusSuccess;
}

- (void) updateNowPlayingInfo {
  NSMutableDictionary *nowPlayingInfo = [NSMutableDictionary new];
  if (mediaItem) {
    nowPlayingInfo[MPMediaItemPropertyTitle] = mediaItem[@"title"];
    nowPlayingInfo[MPMediaItemPropertyAlbumTitle] = mediaItem[@"album"];
    if (mediaItem[@"duration"] != [NSNull null]) {
      nowPlayingInfo[MPMediaItemPropertyPlaybackDuration] = [NSNumber numberWithLongLong: ([mediaItem[@"duration"] longLongValue] / 1000)];
    }
    if (artwork) {
      nowPlayingInfo[MPMediaItemPropertyArtwork] = artwork;
    }
    nowPlayingInfo[MPNowPlayingInfoPropertyElapsedPlaybackTime] = [NSNumber numberWithInt:([position intValue] / 1000)];
  }
  int stateCode = state ? [state intValue] : 0;
  nowPlayingInfo[MPNowPlayingInfoPropertyPlaybackRate] = [NSNumber numberWithDouble: stateCode >= 3 ? 1.0 : 0.0];
  [MPNowPlayingInfoCenter defaultCenter].nowPlayingInfo = nowPlayingInfo;
}

- (MPRemoteCommandHandlerStatus) togglePlayPause: (MPRemoteCommandEvent *) event {
  NSLog(@"togglePlayPause");
  [backgroundChannel invokeMethod:@"onClick" arguments:@[@(0)]];
  return MPRemoteCommandHandlerStatusSuccess;
}

- (MPRemoteCommandHandlerStatus) stop: (MPRemoteCommandEvent *) event {
  NSLog(@"stop");
  [backgroundChannel invokeMethod:@"onStop" arguments:nil];
  return MPRemoteCommandHandlerStatusSuccess;
}

- (MPRemoteCommandHandlerStatus) nextTrack: (MPRemoteCommandEvent *) event {
  NSLog(@"nextTrack");
  [backgroundChannel invokeMethod:@"onSkipToNext" arguments:nil];
  return MPRemoteCommandHandlerStatusSuccess;
}

- (MPRemoteCommandHandlerStatus) previousTrack: (MPRemoteCommandEvent *) event {
  NSLog(@"previousTrack");
  [backgroundChannel invokeMethod:@"onSkipToPrevious" arguments:nil];
  return MPRemoteCommandHandlerStatusSuccess;
}

- (MPRemoteCommandHandlerStatus) changePlaybackPosition: (MPChangePlaybackPositionCommandEvent *) event {
  NSLog(@"changePlaybackPosition");
  [backgroundChannel invokeMethod:@"onSeekTo" arguments: @[@((long long) (event.positionTime * 1000))]];
  return MPRemoteCommandHandlerStatusSuccess;
}

- (MPRemoteCommandHandlerStatus) skipForward: (MPRemoteCommandEvent *) event {
  NSLog(@"skipForward");
  [backgroundChannel invokeMethod:@"onFastForward" arguments:nil];
  return MPRemoteCommandHandlerStatusSuccess;
}

- (MPRemoteCommandHandlerStatus) skipBackward: (MPRemoteCommandEvent *) event {
  NSLog(@"skipBackward");
  [backgroundChannel invokeMethod:@"onRewind" arguments:nil];
  return MPRemoteCommandHandlerStatusSuccess;
}
@end<|MERGE_RESOLUTION|>--- conflicted
+++ resolved
@@ -171,15 +171,12 @@
     if (@available(iOS 9.1, *)) {
       [commandCenter.changePlaybackPositionCommand removeTarget:nil];
     }
-<<<<<<< HEAD
-    [MPNowPlayingInfoCenter defaultCenter].nowPlayingInfo = nil;
-=======
     // Skipping
     [commandCenter.skipForwardCommand setEnabled:NO];
     [commandCenter.skipBackwardCommand setEnabled:NO];
     [commandCenter.skipForwardCommand removeTarget:nil];
     [commandCenter.skipBackwardCommand removeTarget:nil];
->>>>>>> 8ef876af
+    [MPNowPlayingInfoCenter defaultCenter].nowPlayingInfo = nil;
     result(@YES);
   } else if ([@"isRunning" isEqualToString:call.method]) {
     if (_running) {
