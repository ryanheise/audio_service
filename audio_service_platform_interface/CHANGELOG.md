--- conflicted
+++ resolved
@@ -1,10 +1,10 @@
-<<<<<<< HEAD
 ## 0.2.0
-=======
+
+* 
+
 ## 0.1.1
 
 * Add customAction to MediaControlMessage (@defsub)
->>>>>>> 35aa6a5b
 
 ## 0.1.0
 
