--- conflicted
+++ resolved
@@ -58,171 +58,8 @@
 
   @override
   void setHandlerCallbacks(AudioHandlerCallbacks callbacks) {
-<<<<<<< HEAD
     handlerChannel.setMethodCallHandler((call) async {
       return handlerCallbacksCallHandler(callbacks, call);
-=======
-    _handlerChannel.setMethodCallHandler((call) async {
-      switch (call.method) {
-        case 'getChildren':
-          return (await callbacks.getChildren(GetChildrenRequest(
-                  parentMediaId: call.arguments['parentMediaId'] as String,
-                  options: _castMap(call.arguments['options'] as Map?))))
-              .toMap();
-        case 'getMediaItem':
-          return (await callbacks.getMediaItem(GetMediaItemRequest(
-              mediaId: call.arguments['mediaId'] as String)));
-        case 'click':
-          await callbacks.click(ClickRequest(
-              button:
-                  MediaButtonMessage.values[call.arguments['button'] as int]));
-          return null;
-        case 'stop':
-          await callbacks.stop(const StopRequest());
-          return null;
-        case 'pause':
-          await callbacks.pause(const PauseRequest());
-          return null;
-        case 'prepare':
-          await callbacks.prepare(const PrepareRequest());
-          return null;
-        case 'prepareFromMediaId':
-          await callbacks.prepareFromMediaId(PrepareFromMediaIdRequest(
-              mediaId: call.arguments['mediaId'] as String,
-              extras: _castMap(call.arguments['extras'] as Map?)));
-          return null;
-        case 'prepareFromSearch':
-          await callbacks.prepareFromSearch(PrepareFromSearchRequest(
-              query: call.arguments['query'] as String,
-              extras: _castMap(call.arguments['extras'] as Map?)));
-          return null;
-        case 'prepareFromUri':
-          await callbacks.prepareFromUri(PrepareFromUriRequest(
-              uri: Uri.parse(call.arguments['uri'] as String),
-              extras: _castMap(call.arguments['extras'] as Map?)));
-          return null;
-        case 'play':
-          await callbacks.play(const PlayRequest());
-          return null;
-        case 'playFromMediaId':
-          await callbacks.playFromMediaId(PlayFromMediaIdRequest(
-              mediaId: call.arguments['mediaId'] as String,
-              extras: _castMap(call.arguments['extras'] as Map?)));
-          return null;
-        case 'playFromSearch':
-          await callbacks.playFromSearch(PlayFromSearchRequest(
-              query: call.arguments['query'] as String,
-              extras: _castMap(call.arguments['extras'] as Map?)));
-          return null;
-        case 'playFromUri':
-          await callbacks.playFromUri(PlayFromUriRequest(
-              uri: Uri.parse(call.arguments['uri'] as String),
-              extras: _castMap(call.arguments['extras'] as Map?)));
-          return null;
-        case 'playMediaItem':
-          await callbacks.playMediaItem(PlayMediaItemRequest(
-              mediaItem: MediaItemMessage.fromMap(
-                  _castMap(call.arguments['mediaItem'] as Map)!)));
-          return null;
-        case 'addQueueItem':
-          await callbacks.addQueueItem(AddQueueItemRequest(
-              mediaItem: MediaItemMessage.fromMap(
-                  _castMap(call.arguments['mediaItem'] as Map)!)));
-          return null;
-        case 'insertQueueItem':
-          await callbacks.insertQueueItem(InsertQueueItemRequest(
-              index: call.arguments['index'] as int,
-              mediaItem: MediaItemMessage.fromMap(
-                  _castMap(call.arguments['mediaItem'] as Map)!)));
-          return null;
-        case 'removeQueueItem':
-          await callbacks.removeQueueItem(RemoveQueueItemRequest(
-              mediaItem: MediaItemMessage.fromMap(
-                  _castMap(call.arguments['mediaItem'] as Map)!)));
-          return null;
-        case 'removeQueueItemAt':
-          await callbacks.removeQueueItemAt(
-              RemoveQueueItemAtRequest(index: call.arguments['index'] as int));
-          return null;
-        case 'skipToNext':
-          await callbacks.skipToNext(const SkipToNextRequest());
-          return null;
-        case 'skipToPrevious':
-          await callbacks.skipToPrevious(const SkipToPreviousRequest());
-          return null;
-        case 'fastForward':
-          await callbacks.fastForward(const FastForwardRequest());
-          return null;
-        case 'rewind':
-          await callbacks.rewind(const RewindRequest());
-          return null;
-        case 'skipToQueueItem':
-          await callbacks.skipToQueueItem(
-              SkipToQueueItemRequest(index: call.arguments['index'] as int));
-          return null;
-        case 'seekTo':
-          await callbacks.seek(SeekRequest(
-              position:
-                  Duration(microseconds: call.arguments['position'] as int)));
-          return null;
-        case 'setRepeatMode':
-          await callbacks.setRepeatMode(SetRepeatModeRequest(
-              repeatMode: AudioServiceRepeatModeMessage
-                  .values[call.arguments['repeatMode'] as int]));
-          return null;
-        case 'setShuffleMode':
-          await callbacks.setShuffleMode(SetShuffleModeRequest(
-              shuffleMode: AudioServiceShuffleModeMessage
-                  .values[call.arguments['shuffleMode'] as int]));
-          return null;
-        case 'setRating':
-          await callbacks.setRating(SetRatingRequest(
-              rating: RatingMessage.fromMap(
-                  _castMap(call.arguments['rating'] as Map)!),
-              extras: _castMap(call.arguments['extras'] as Map?)));
-          return null;
-        case 'setCaptioningEnabled':
-          await callbacks.setCaptioningEnabled(SetCaptioningEnabledRequest(
-              enabled: call.arguments['enabled'] as bool));
-          return null;
-        case 'seekBackward':
-          await callbacks.seekBackward(
-              SeekBackwardRequest(begin: call.arguments['begin'] as bool));
-          return null;
-        case 'seekForward':
-          await callbacks.seekForward(
-              SeekForwardRequest(begin: call.arguments['begin'] as bool));
-          return null;
-        case 'setSpeed':
-          await callbacks.setSpeed(
-              SetSpeedRequest(speed: call.arguments['speed'] as double));
-          return null;
-        case 'setVolumeTo':
-          await callbacks.androidSetRemoteVolume(AndroidSetRemoteVolumeRequest(
-              volumeIndex: call.arguments['volumeIndex'] as int));
-          return null;
-        case 'adjustVolume':
-          await callbacks.androidAdjustRemoteVolume(
-              AndroidAdjustRemoteVolumeRequest(
-                  direction: AndroidVolumeDirectionMessage
-                      .values[call.arguments['direction']]!));
-          return null;
-        case 'onTaskRemoved':
-          await callbacks.onTaskRemoved(const OnTaskRemovedRequest());
-          return null;
-        case 'onNotificationDeleted':
-          await callbacks
-              .onNotificationDeleted(const OnNotificationDeletedRequest());
-          return null;
-        case 'customAction':
-          await callbacks.customAction(CustomActionRequest(
-              name: call.arguments['name'] as String,
-              extras: _castMap(call.arguments['extras'] as Map?)));
-          return null;
-        default:
-          throw PlatformException(code: 'Unimplemented');
-      }
->>>>>>> 25c63c09
     });
   }
 
@@ -291,18 +128,6 @@
       case 'insertQueueItem':
         await callbacks.insertQueueItem(InsertQueueItemRequest(
             index: call.arguments['index'] as int,
-            mediaItem: MediaItemMessage.fromMap(
-                _castMap(call.arguments['mediaItem'] as Map)!)));
-        return null;
-      case 'updateQueue':
-        await callbacks.updateQueue(UpdateQueueRequest(
-            queue: (call.arguments['queue'] as List)
-                .map((dynamic raw) =>
-                    MediaItemMessage.fromMap(_castMap(raw as Map)!))
-                .toList()));
-        return null;
-      case 'updateMediaItem':
-        await callbacks.updateMediaItem(UpdateMediaItemRequest(
             mediaItem: MediaItemMessage.fromMap(
                 _castMap(call.arguments['mediaItem'] as Map)!)));
         return null;
