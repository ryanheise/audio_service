import 'dart:io';

import 'package:audio_service_platform_interface/no_op_audio_service.dart';
import 'package:flutter/foundation.dart';
import 'package:flutter/material.dart';
import 'package:flutter/services.dart';
import 'package:meta/meta.dart';
import 'package:plugin_platform_interface/plugin_platform_interface.dart';

import 'method_channel_audio_service.dart';

/// The interface each platform implementation must implement.
abstract class AudioServicePlatform extends PlatformInterface {
  /// Constructs an AudioServicePlatform.
  AudioServicePlatform() : super(token: _token);

  static final Object _token = Object();

  static AudioServicePlatform _instance =
      (!kIsWeb && (Platform.isWindows || Platform.isLinux))
          ? NoOpAudioService()
          : MethodChannelAudioService();

  /// The default instance of [AudioServicePlatform] to use.
  ///
  /// Defaults to [MethodChannelAudioService].
  static AudioServicePlatform get instance => _instance;

  /// Platform-specific plugins should set this with their own platform-specific
  /// class that extends [AudioServicePlatform] when they register themselves.
  //
  // TODO: rewrite when https://github.com/flutter/flutter/issues/43368 is resolved.
  static set instance(AudioServicePlatform instance) {
    PlatformInterface.verifyToken(instance, _token);
    _instance = instance;
  }

  Future<void> configure(ConfigureRequest request) {
    throw UnimplementedError('configure() has not been implemented.');
  }

  Future<void> setState(SetStateRequest request) {
    throw UnimplementedError('setState() has not been implemented.');
  }

  Future<void> setQueue(SetQueueRequest request) {
    throw UnimplementedError('setQueue() has not been implemented.');
  }

  Future<void> setMediaItem(SetMediaItemRequest request) {
    throw UnimplementedError('setMediaItem() has not been implemented.');
  }

  Future<void> stopService(StopServiceRequest request) {
    throw UnimplementedError('stopService() has not been implemented.');
  }

  Future<void> setAndroidPlaybackInfo(
      SetAndroidPlaybackInfoRequest request) async {
    throw UnimplementedError(
        'setAndroidPlaybackInfo() has not been implemented.');
  }

  Future<void> androidForceEnableMediaButtons(
      AndroidForceEnableMediaButtonsRequest request) async {
    throw UnimplementedError(
        'androidForceEnableMediaButtons() has not been implemented.');
  }

  Future<void> notifyChildrenChanged(
      NotifyChildrenChangedRequest request) async {
    throw UnimplementedError(
        'notifyChildrenChanged() has not been implemented.');
  }

  void setHandlerCallbacks(AudioHandlerCallbacks callbacks) {
    throw UnimplementedError('setHandlerCallbacks() has not been implemented.');
  }
}

/// Callbacks from the platform to the handler.
abstract class AudioHandlerCallbacks {
  /// Prepare media items for playback.
  Future<void> prepare(PrepareRequest request);

  /// Prepare a specific media item for playback.
  Future<void> prepareFromMediaId(PrepareFromMediaIdRequest request);

  /// Prepare playback from a search query.
  Future<void> prepareFromSearch(PrepareFromSearchRequest request);

  /// Prepare a media item represented by a Uri for playback.
  Future<void> prepareFromUri(PrepareFromUriRequest request);

  /// Start or resume playback.
  Future<void> play(PlayRequest request);

  /// Play a specific media item.
  Future<void> playFromMediaId(PlayFromMediaIdRequest request);

  /// Begin playback from a search query.
  Future<void> playFromSearch(PlayFromSearchRequest request);

  /// Play a media item represented by a Uri.
  Future<void> playFromUri(PlayFromUriRequest request);

  /// Play a specific media item.
  Future<void> playMediaItem(PlayMediaItemRequest request);

  /// Pause playback.
  Future<void> pause(PauseRequest request);

  /// Process a headset button click, where [ClickRequest.button] defaults to
  /// [MediaButtonMessage.media].
  Future<void> click(ClickRequest request);

  /// Stop playback and release resources.
  Future<void> stop(StopRequest request);

  /// Add [AddQueueItemRequest.mediaItem] to the queue.
  Future<void> addQueueItem(AddQueueItemRequest request);

  /// Insert [InsertQueueItemRequest.mediaItem] into the queue at position [InsertQueueItemRequest.index].
  Future<void> insertQueueItem(InsertQueueItemRequest request);

  /// Remove [RemoveQueueItemRequest.mediaItem] from the queue.
  Future<void> removeQueueItem(RemoveQueueItemRequest request);

  /// Remove media item from the queue at the specified [RemoveQueueItemAtRequest.index].
  Future<void> removeQueueItemAt(RemoveQueueItemAtRequest request);

  /// Skip to the next item in the queue.
  Future<void> skipToNext(SkipToNextRequest request);

  /// Skip to the previous item in the queue.
  Future<void> skipToPrevious(SkipToPreviousRequest request);

  /// Jump forward by [AudioServiceConfigMessage.fastForwardInterval].
  Future<void> fastForward(FastForwardRequest request);

  /// Jump backward by [AudioServiceConfigMessage.rewindInterval]. Note: this value
  /// must be positive.
  Future<void> rewind(RewindRequest request);

  /// Skip to a queue item.
  Future<void> skipToQueueItem(SkipToQueueItemRequest request);

  /// Seek to [SeekRequest.position].
  Future<void> seek(SeekRequest request);

  /// Set the rating.
  Future<void> setRating(SetRatingRequest request);

  Future<void> setCaptioningEnabled(SetCaptioningEnabledRequest request);

  /// Set the repeat mode.
  Future<void> setRepeatMode(SetRepeatModeRequest request);

  /// Set the shuffle mode.
  Future<void> setShuffleMode(SetShuffleModeRequest request);

  /// Begin or end seeking backward continuously.
  Future<void> seekBackward(SeekBackwardRequest request);

  /// Begin or end seeking forward continuously.
  Future<void> seekForward(SeekForwardRequest request);

  /// Set the playback speed.
  Future<void> setSpeed(SetSpeedRequest request);

  /// A mechanism to support app-specific actions.
  Future<dynamic> customAction(CustomActionRequest request);

  /// Handle the task being swiped away in the task manager (Android).
  Future<void> onTaskRemoved(OnTaskRemovedRequest request);

  /// Handle the notification being swiped away (Android).
  Future<void> onNotificationDeleted(OnNotificationDeletedRequest request);

  /// Handle the notification being clicked (Android).
  Future<void> onNotificationClicked(OnNotificationClickedRequest request);

  /// Get the children of a parent media item.
  Future<GetChildrenResponse> getChildren(GetChildrenRequest request);

  /// Get a particular media item.
  Future<GetMediaItemResponse> getMediaItem(GetMediaItemRequest request);

  /// Search for media items.
  Future<SearchResponse> search(SearchRequest request);

  /// Set the remote volume on Android. This works only when using
  /// [RemoteAndroidPlaybackInfoMessage].
  Future<void> androidSetRemoteVolume(AndroidSetRemoteVolumeRequest request);

  /// Adjust the remote volume on Android. This works only when using
  /// [RemoteAndroidPlaybackInfoMessage].
  Future<void> androidAdjustRemoteVolume(
      AndroidAdjustRemoteVolumeRequest request);
}

/// The states of audio processing.
enum AudioProcessingStateMessage {
  /// There hasn't been any resource loaded yet.
  idle,

  /// Resource is being loaded.
  loading,

  /// Resource is being buffered.
  buffering,

  /// Resource is buffered enough and available for playback.
  ready,

  /// The end of resource was reached.
  completed,

  /// There was an error loading resource.
  ///
  /// [PlaybackStateMessage.errorCode] and [PlaybackStateMessage.errorMessage] will be not null
  /// in this state.
  error,
}

/// The actions associated with playing audio. The index of each enum value from
/// [stop] up to [setShuffleMode] is guaranteed to match the bit index of each
/// `ACTION_*` constant in Android's `PlaybackStateCompat` class. Enum values
/// after this are iOS/macOS specific and their indices may shift if new Android
/// media actions are added in the future.
enum MediaActionMessage {
  /// Stop playing audio.
  stop,
  // 0

  /// Pause audio.
  pause,
  // 1

  /// Play or resume audio.
  play,
  // 2

  /// Rewind.
  rewind,
  // 3

  /// Skip to the previous media item.
  skipToPrevious,
  // 4

  /// Skip to the next media item.
  skipToNext,
  // 5

  /// Fast forward.
  fastForward,
  // 6

  /// Set a rating for the current media item.
  setRating,
  // 7

  /// Seek within the current media item.
  seek,
  // 8

  /// Toggle between playing and paused.
  playPause,
  // 9

  /// Play a given media item by ID.
  playFromMediaId,
  // 10

  /// Play media from a search.
  playFromSearch,
  // 11

  /// Skip to a queue item.
  skipToQueueItem,
  // 12

  /// Play media from a URI.
  playFromUri,
  // 13

  /// Prepare media for playback.
  prepare,
  // 14

  /// Prepare media for playback by ID.
  prepareFromMediaId,
  // 15

  /// Prepare media for playback from a search.
  prepareFromSearch,
  // 16

  /// Prepare media for playback from a URI.
  prepareFromUri,
  // 17

  /// Set the repeat mode.
  setRepeatMode,
<<<<<<< HEAD
  // 18

  /// Set captioning enabled.
  setCaptioningEnabled,
  // 19

  // On Android corresponds to the deprecated `SET_SHUFFLE_MODE_ENABLED`
  _unused_2,
  // 20

  /// Set the shuffle mode.
  setShuffleMode,
  // 21

  /// Set playback speed.
  setSpeed,
  // 22

  /// Seek backwards continuously.
=======

  /// This Android media action is deprecated. [setShuffleMode] should be used
  /// instead.
  _setShuffleModeEnabled,
  setCaptioningEnabled,
  setShuffleMode,

  // -- iOS/macOS-specific actions --

>>>>>>> aa9f3ac1
  seekBackward,
  // 23

  /// Seek forwards continuously.
  seekForward,
  // 24
}

class MediaControlMessage {
  /// A reference to an Android icon resource for the control (e.g.
  /// `"drawable/ic_action_pause"`)
  final String androidIcon;

  /// A label for the control
  final String label;

  /// The action to be executed by this control
  final MediaActionMessage action;

  @literal
  const MediaControlMessage({
    required this.androidIcon,
    required this.label,
    required this.action,
  });

  Map<String, dynamic> toMap() => <String, dynamic>{
        'androidIcon': androidIcon,
        'label': label,
        'action': action.index,
      };
}

/// The playback state which includes a [playing] boolean state, a processing
/// state such as [AudioProcessingStateMessage.buffering], the playback position and
/// the currently enabled actions to be shown in the Android notification or the
/// iOS control center.
class PlaybackStateMessage {
  /// The audio processing state e.g. [AudioProcessingStateMessage.buffering].
  final AudioProcessingStateMessage processingState;

  /// Whether audio is either playing, or will play as soon as [processingState]
  /// is [AudioProcessingStateMessage.ready]. A true value should be broadcast whenever
  /// it would be appropriate for UIs to display a pause or stop button.
  ///
  /// Since [playing] and [processingState] can vary independently, it is
  /// possible distinguish a particular audio processing state while audio is
  /// playing vs paused. For example, when buffering occurs during a seek, the
  /// [processingState] can be [AudioProcessingStateMessage.buffering], but alongside
  /// that [playing] can be true to indicate that the seek was performed while
  /// playing, or false to indicate that the seek was performed while paused.
  final bool playing;

  /// The list of currently enabled controls which should be shown in the media
  /// notification. Each control represents a clickable button with a
  /// [MediaActionMessage] that must be one of:
  ///
  /// * [MediaActionMessage.stop]
  /// * [MediaActionMessage.pause]
  /// * [MediaActionMessage.play]
  /// * [MediaActionMessage.rewind]
  /// * [MediaActionMessage.skipToPrevious]
  /// * [MediaActionMessage.skipToNext]
  /// * [MediaActionMessage.fastForward]
  /// * [MediaActionMessage.playPause]
  final List<MediaControlMessage> controls;

  /// Up to 3 indices of the [controls] that should appear in Android's compact
  /// media notification view. When the notification is expanded, all [controls]
  /// will be shown.
  final List<int>? androidCompactActionIndices;

  /// The set of system actions currently enabled. This is for specifying any
  /// other [MediaActionMessage]s that are not supported by [controls], because they do
  /// not represent clickable buttons. For example:
  ///
  /// * [MediaActionMessage.seek] (enable a seek bar)
  /// * [MediaActionMessage.seekForward] (enable press-and-hold fast-forward control)
  /// * [MediaActionMessage.seekBackward] (enable press-and-hold rewind control)
  ///
  /// Note that specifying [MediaActionMessage.seek] in [systemActions] will enable
  /// a seek bar in both the Android notification and the iOS control center.
  /// [MediaActionMessage.seekForward] and [MediaActionMessage.seekBackward] have a special
  /// behaviour on iOS in which if you have already enabled the
  /// [MediaActionMessage.skipToNext] and [MediaActionMessage.skipToPrevious] buttons, these
  /// additional actions will allow the user to press and hold the buttons to
  /// activate the continuous seeking behaviour.
  ///
  /// When enabling the seek bar, also note that some Android devices will not
  /// render the seek bar correctly unless your [AudioServiceConfigMessage.androidNotificationIcon]
  /// is a monochrome white icon on a transparent background, and your
  /// [AudioServiceConfigMessage.notificationColor] is a non-transparent color.
  final Set<MediaActionMessage> systemActions;

  /// The playback position at [updateTime].
  ///
  /// For efficiency, the [updatePosition] should NOT be updated continuously in
  /// real time. Instead, it should be updated only when the normal continuity
  /// of time is disrupted, such as during a seek, buffering and seeking. When
  /// broadcasting such a position change, the [updateTime] specifies the time
  /// of that change, allowing clients to project the realtime value of the
  /// position as `position + (DateTime.now() - updateTime)`.
  final Duration updatePosition;

  /// The buffered position.
  final Duration bufferedPosition;

  /// The current playback speed where 1.0 means normal speed.
  final double speed;

  /// The time at which the playback position was last updated.
  final DateTime updateTime;

  /// The error code when [processingState] is [AudioProcessingStateMessage.error].
  final int? errorCode;

  /// The error message when [processingState] is [AudioProcessingStateMessage.error].
  final String? errorMessage;

  /// The current repeat mode.
  final AudioServiceRepeatModeMessage repeatMode;

  /// The current shuffle mode.
  final AudioServiceShuffleModeMessage shuffleMode;

  /// Whether captioning is enabled.
  final bool captioningEnabled;

  /// The index of the current item in the queue, if any.
  final int? queueIndex;

  /// Creates a [PlaybackStateMessage] with given field values, and with [updateTime]
  /// defaulting to [DateTime.now].
  PlaybackStateMessage({
    this.processingState = AudioProcessingStateMessage.idle,
    this.playing = false,
    this.controls = const [],
    this.androidCompactActionIndices,
    this.systemActions = const {},
    this.updatePosition = Duration.zero,
    this.bufferedPosition = Duration.zero,
    this.speed = 1.0,
    DateTime? updateTime,
    this.errorCode,
    this.errorMessage,
    this.repeatMode = AudioServiceRepeatModeMessage.none,
    this.shuffleMode = AudioServiceShuffleModeMessage.none,
    this.captioningEnabled = false,
    this.queueIndex,
  })  : assert(androidCompactActionIndices == null ||
            androidCompactActionIndices.length <= 3),
        updateTime = updateTime ?? DateTime.now();

  factory PlaybackStateMessage.fromMap(Map<String, dynamic> map) =>
      PlaybackStateMessage(
        processingState:
            AudioProcessingStateMessage.values[map['processingState'] as int],
        playing: map['playing'] as bool,
        controls: const [],
        androidCompactActionIndices: null,
        systemActions: (map['systemActions'] as List)
            .map((dynamic action) => MediaActionMessage.values[action as int])
            .toSet(),
        updatePosition: Duration(microseconds: map['updatePosition'] as int),
        bufferedPosition:
            Duration(microseconds: map['bufferedPosition'] as int),
        speed: map['speed'] as double,
        updateTime:
            DateTime.fromMillisecondsSinceEpoch(map['updateTime'] as int),
        errorCode: map['errorCode'] as int?,
        errorMessage: map['errorMessage'] as String?,
        repeatMode:
            AudioServiceRepeatModeMessage.values[map['repeatMode'] as int],
        shuffleMode:
            AudioServiceShuffleModeMessage.values[map['shuffleMode'] as int],
        captioningEnabled: map['captioningEnabled'] as bool,
        queueIndex: map['queueIndex'] as int?,
      );

  Map<String, dynamic> toMap() => <String, dynamic>{
        'processingState': processingState.index,
        'playing': playing,
        'controls': controls.map((control) => control.toMap()).toList(),
        'androidCompactActionIndices': androidCompactActionIndices,
        'systemActions': systemActions.map((action) => action.index).toList(),
        'updatePosition': updatePosition.inMilliseconds,
        'bufferedPosition': bufferedPosition.inMilliseconds,
        'speed': speed,
        'updateTime': updateTime.millisecondsSinceEpoch,
        'errorCode': errorCode,
        'errorMessage': errorMessage,
        'repeatMode': repeatMode.index,
        'shuffleMode': shuffleMode.index,
        'captioningEnabled': captioningEnabled,
        'queueIndex': queueIndex,
      };
}

class AndroidVolumeDirectionMessage {
  static const lower = AndroidVolumeDirectionMessage(-1);
  static const same = AndroidVolumeDirectionMessage(0);
  static const raise = AndroidVolumeDirectionMessage(1);
  static const values = <int, AndroidVolumeDirectionMessage>{
    -1: lower,
    0: same,
    1: raise,
  };
  final int index;

  @literal
  const AndroidVolumeDirectionMessage(this.index);

  @override
  String toString() => '$index';
}

class AndroidPlaybackTypeMessage {
  static const local = AndroidPlaybackTypeMessage(1);
  static const remote = AndroidPlaybackTypeMessage(2);
  final int index;

  @literal
  const AndroidPlaybackTypeMessage(this.index);

  @override
  String toString() => '$index';
}

enum AndroidVolumeControlTypeMessage { fixed, relative, absolute }

abstract class AndroidPlaybackInfoMessage {
  @literal
  const AndroidPlaybackInfoMessage();

  Map<String, dynamic> toMap();
}

class RemoteAndroidPlaybackInfoMessage extends AndroidPlaybackInfoMessage {
  //final AndroidAudioAttributes audioAttributes;
  final AndroidVolumeControlTypeMessage volumeControlType;
  final int maxVolume;
  final int volume;

  @literal
  const RemoteAndroidPlaybackInfoMessage({
    required this.volumeControlType,
    required this.maxVolume,
    required this.volume,
  });

  @override
  Map<String, dynamic> toMap() => <String, dynamic>{
        'playbackType': AndroidPlaybackTypeMessage.remote.index,
        'volumeControlType': volumeControlType.index,
        'maxVolume': maxVolume,
        'volume': volume,
      };

  @override
  String toString() => '${toMap()}';
}

class LocalAndroidPlaybackInfoMessage extends AndroidPlaybackInfoMessage {
  @literal
  const LocalAndroidPlaybackInfoMessage();

  @override
  Map<String, dynamic> toMap() => <String, dynamic>{
        'playbackType': AndroidPlaybackTypeMessage.local.index,
      };

  @override
  String toString() => '${toMap()}';
}

/// The buttons on a headset.
enum MediaButtonMessage {
  media,
  next,
  previous,
}

/// The available shuffle modes for the queue.
enum AudioServiceShuffleModeMessage { none, all, group }

/// The available repeat modes.
///
/// This defines how media items should repeat when the current one is finished.
enum AudioServiceRepeatModeMessage {
  /// The current media item or queue will not repeat.
  none,

  /// The current media item will repeat.
  one,

  /// Playback will continue looping through all media items in the current list.
  all,

  /// UNIMPLEMENTED - see https://github.com/ryanheise/audio_service/issues/560
  ///
  /// This could represent a playlist that is a smaller subset of all media items.
  group,
}

class MediaItemMessage {
  /// A unique id.
  final String id;

  /// The title of this media item.
  final String title;

  /// The album this media item belongs to.
  final String? album;

  /// The artist of this media item.
  final String? artist;

  /// The genre of this media item.
  final String? genre;

  /// The duration of this media item.
  final Duration? duration;

  /// The artwork for this media item as a uri.
  final Uri? artUri;

  /// Whether this is playable (i.e. not a folder).
  final bool? playable;

  /// Override the default title for display purposes.
  final String? displayTitle;

  /// Override the default subtitle for display purposes.
  final String? displaySubtitle;

  /// Override the default description for display purposes.
  final String? displayDescription;

  /// The rating of the MediaItemMessage.
  final RatingMessage? rating;

  /// A map of additional metadata for the media item.
  ///
  /// The values must be integers or strings.
  final Map<String, dynamic>? extras;

  /// Creates a [MediaItemMessage].
  ///
  /// The [id] must be unique for each instance.
  @literal
  const MediaItemMessage({
    required this.id,
    required this.title,
    this.album,
    this.artist,
    this.genre,
    this.duration,
    this.artUri,
    this.playable = true,
    this.displayTitle,
    this.displaySubtitle,
    this.displayDescription,
    this.rating,
    this.extras,
  });

  /// Creates a [MediaItemMessage] from a map of key/value pairs corresponding to
  /// fields of this class.
  factory MediaItemMessage.fromMap(Map<String, dynamic> raw) =>
      MediaItemMessage(
        id: raw['id'] as String,
        title: raw['title'] as String,
        album: raw['album'] as String?,
        artist: raw['artist'] as String?,
        genre: raw['genre'] as String?,
        duration: raw['duration'] != null
            ? Duration(milliseconds: raw['duration'] as int)
            : null,
        artUri:
            raw['artUri'] != null ? Uri.parse(raw['artUri'] as String) : null,
        playable: raw['playable'] as bool?,
        displayTitle: raw['displayTitle'] as String?,
        displaySubtitle: raw['displaySubtitle'] as String?,
        displayDescription: raw['displayDescription'] as String?,
        rating: raw['rating'] != null
            ? RatingMessage.fromMap(_castMap(raw['rating'] as Map)!)
            : null,
        extras: _castMap(raw['extras'] as Map?),
      );

  /// Converts this [MediaItemMessage] to a map of key/value pairs corresponding to
  /// the fields of this class.
  Map<String, dynamic> toMap() => <String, dynamic>{
        'id': id,
        'title': title,
        'album': album,
        'artist': artist,
        'genre': genre,
        'duration': duration?.inMilliseconds,
        'artUri': artUri?.toString(),
        'playable': playable,
        'displayTitle': displayTitle,
        'displaySubtitle': displaySubtitle,
        'displayDescription': displayDescription,
        'rating': rating?.toMap(),
        'extras': extras,
      };
}

/// A rating to attach to a MediaItemMessage.
class RatingMessage {
  final RatingStyleMessage type;
  final Object? value;

  @literal
  const RatingMessage({required this.type, required this.value});

  /// Returns a percentage rating value greater or equal to `0.0`, or a
  /// negative value if the rating style is not percentage-based, or
  /// if it is unrated.
  double get percentRating {
    if (type != RatingStyleMessage.percentage) return -1;
    final localValue = value as double?;
    if (localValue == null || localValue < 0 || localValue > 100) return -1;
    return localValue;
  }

  /// Returns a rating value greater or equal to `0.0`, or a negative
  /// value if the rating style is not star-based, or if it is
  /// unrated.
  int get starRating {
    if (type != RatingStyleMessage.range3stars &&
        type != RatingStyleMessage.range4stars &&
        type != RatingStyleMessage.range5stars) {
      return -1;
    }
    return value as int? ?? -1;
  }

  /// Returns true if the rating is "heart selected" or false if the
  /// rating is "heart unselected", if the rating style is not [RatingStyleMessage.heart]
  /// or if it is unrated.
  bool get hasHeart {
    if (type != RatingStyleMessage.heart) return false;
    return value as bool? ?? false;
  }

  /// Returns true if the rating is "thumb up" or false if the rating
  /// is "thumb down", if the rating style is not [RatingStyleMessage.thumbUpDown] or if
  /// it is unrated.
  bool get isThumbUp {
    if (type != RatingStyleMessage.thumbUpDown) return false;
    return value as bool? ?? false;
  }

  /// Return whether there is a rating value available.
  bool get isRated => value != null;

  Map<String, dynamic> toMap() {
    return <String, dynamic>{
      'type': type.index,
      'value': value,
    };
  }

  RatingMessage.fromMap(Map<String, dynamic> raw)
      : this(
          type: RatingStyleMessage.values[raw['type'] as int],
          value: raw['value'],
        );

  @override
  String toString() => '${toMap()}';
}

enum RatingStyleMessage {
  /// Indicates a rating style is not supported.
  ///
  /// A [RatingMessage] will never have this type, but can be used by other classes
  /// to indicate they do not support [RatingMessage].
  none,

  /// A rating style with a single degree of rating, "heart" vs "no heart".
  ///
  /// Can be used to indicate the content referred to is a favorite (or not).
  heart,

  /// A rating style for "thumb up" vs "thumb down".
  thumbUpDown,

  /// A rating style with 0 to 3 stars.
  range3stars,

  /// A rating style with 0 to 4 stars.
  range4stars,

  /// A rating style with 0 to 5 stars.
  range5stars,

  /// A rating style expressed as a percentage.
  percentage,
}

class OnNotificationClickedRequest {
  final bool clicked;

  @literal
  const OnNotificationClickedRequest({required this.clicked});

  factory OnNotificationClickedRequest.fromMap(Map<String, dynamic> map) =>
      OnNotificationClickedRequest(
        clicked: map['clicked'] == null,
      );

  Map<String, dynamic> toMap() => <String, dynamic>{
        'clicked': clicked,
      };
}

class SetStateRequest {
  final PlaybackStateMessage state;

  @literal
  const SetStateRequest({required this.state});

  Map<String, dynamic> toMap() => <String, dynamic>{
        'state': state.toMap(),
      };
}

class SetQueueRequest {
  final List<MediaItemMessage> queue;

  @literal
  const SetQueueRequest({required this.queue});

  Map<String, dynamic> toMap() => <String, dynamic>{
        'queue': queue.map((item) => item.toMap()).toList(),
      };
}

class SetMediaItemRequest {
  final MediaItemMessage mediaItem;

  const SetMediaItemRequest({required this.mediaItem});

  Map<String, dynamic> toMap() => <String, dynamic>{
        'mediaItem': mediaItem.toMap(),
      };
}

class StopServiceRequest {
  @literal
  const StopServiceRequest();

  Map<String, dynamic> toMap() => <String, dynamic>{};
}

class SetAndroidPlaybackInfoRequest {
  final AndroidPlaybackInfoMessage playbackInfo;

  @literal
  const SetAndroidPlaybackInfoRequest({required this.playbackInfo});

  Map<String, dynamic> toMap() => <String, dynamic>{
        'playbackInfo': playbackInfo.toMap(),
      };
}

class AndroidForceEnableMediaButtonsRequest {
  @literal
  const AndroidForceEnableMediaButtonsRequest();

  Map<String, dynamic> toMap() => <String, dynamic>{};
}

class NotifyChildrenChangedRequest {
  final String parentMediaId;
  final Map<String, dynamic>? options;

  @literal
  const NotifyChildrenChangedRequest({
    required this.parentMediaId,
    this.options,
  });

  Map<String, dynamic> toMap() => <String, dynamic>{
        'parentMediaId': parentMediaId,
        'options': options,
      };
}

class PrepareRequest {
  @literal
  const PrepareRequest();

  Map<String, dynamic> toMap() => <String, dynamic>{};
}

class PrepareFromMediaIdRequest {
  final String mediaId;
  final Map<String, dynamic>? extras;

  @literal
  const PrepareFromMediaIdRequest({required this.mediaId, this.extras});

  Map<String, dynamic> toMap() => <String, dynamic>{
        'mediaId': mediaId,
      };
}

class PrepareFromSearchRequest {
  final String query;
  final Map<String, dynamic>? extras;

  @literal
  const PrepareFromSearchRequest({required this.query, this.extras});

  Map<String, dynamic> toMap() => <String, dynamic>{
        'query': query,
        'extras': extras,
      };
}

class PrepareFromUriRequest {
  final Uri uri;
  final Map<String, dynamic>? extras;

  @literal
  const PrepareFromUriRequest({required this.uri, this.extras});

  Map<String, dynamic> toMap() => <String, dynamic>{
        'uri': uri.toString(),
        'extras': extras,
      };
}

class PlayRequest {
  @literal
  const PlayRequest();

  Map<String, dynamic> toMap() => <String, dynamic>{};
}

class PlayFromMediaIdRequest {
  final String mediaId;
  final Map<String, dynamic>? extras;

  @literal
  const PlayFromMediaIdRequest({required this.mediaId, this.extras});

  Map<String, dynamic> toMap() => <String, dynamic>{
        'mediaId': mediaId,
      };
}

class PlayFromSearchRequest {
  final String query;
  final Map<String, dynamic>? extras;

  @literal
  const PlayFromSearchRequest({required this.query, this.extras});

  Map<String, dynamic> toMap() => <String, dynamic>{
        'query': query,
        'extras': extras,
      };
}

class PlayFromUriRequest {
  final Uri uri;
  final Map<String, dynamic>? extras;

  @literal
  const PlayFromUriRequest({required this.uri, this.extras});

  Map<String, dynamic> toMap() => <String, dynamic>{
        'uri': uri.toString(),
        'extras': extras,
      };
}

class PlayMediaItemRequest {
  final MediaItemMessage mediaItem;

  @literal
  const PlayMediaItemRequest({required this.mediaItem});

  Map<String, dynamic> toMap() => <String, dynamic>{
        'mediaItem': mediaItem.toMap(),
      };
}

class PauseRequest {
  @literal
  const PauseRequest();

  Map<String, dynamic> toMap() => <String, dynamic>{};
}

class ClickRequest {
  final MediaButtonMessage button;

  @literal
  const ClickRequest({required this.button});

  Map<String, dynamic> toMap() => <String, dynamic>{
        'button': button.index,
      };
}

class StopRequest {
  @literal
  const StopRequest();

  Map<String, dynamic> toMap() => <String, dynamic>{};
}

class AddQueueItemRequest {
  final MediaItemMessage mediaItem;

  @literal
  const AddQueueItemRequest({required this.mediaItem});

  Map<String, dynamic> toMap() => <String, dynamic>{
        'mediaItem': mediaItem.toMap(),
      };
}

class InsertQueueItemRequest {
  final int index;
  final MediaItemMessage mediaItem;

  @literal
  const InsertQueueItemRequest({required this.index, required this.mediaItem});

  Map<String, dynamic> toMap() => <String, dynamic>{
        'index': index,
        'mediaItem': mediaItem.toMap(),
      };
}

class RemoveQueueItemRequest {
  final MediaItemMessage mediaItem;

  @literal
  const RemoveQueueItemRequest({required this.mediaItem});

  Map<String, dynamic> toMap() => <String, dynamic>{
        'mediaItem': mediaItem.toMap(),
      };
}

class RemoveQueueItemAtRequest {
  final int index;

  @literal
  const RemoveQueueItemAtRequest({required this.index});

  Map<String, dynamic> toMap() => <String, dynamic>{
        'index': index,
      };
}

class SkipToNextRequest {
  @literal
  const SkipToNextRequest();

  Map<String, dynamic> toMap() => <String, dynamic>{};
}

class SkipToPreviousRequest {
  @literal
  const SkipToPreviousRequest();

  Map<String, dynamic> toMap() => <String, dynamic>{};
}

class FastForwardRequest {
  @literal
  const FastForwardRequest();

  Map<String, dynamic> toMap() => <String, dynamic>{};
}

class RewindRequest {
  @literal
  const RewindRequest();

  Map<String, dynamic> toMap() => <String, dynamic>{};
}

class SkipToQueueItemRequest {
  final int index;

  @literal
  const SkipToQueueItemRequest({required this.index});

  Map<String, dynamic> toMap() => <String, dynamic>{
        'index': index,
      };
}

class SeekRequest {
  final Duration position;

  @literal
  const SeekRequest({required this.position});

  Map<String, dynamic> toMap() => <String, dynamic>{
        'position': position.inMicroseconds,
      };
}

class SetRatingRequest {
  final RatingMessage rating;
  final Map<String, dynamic>? extras;

  @literal
  const SetRatingRequest({required this.rating, this.extras});

  Map<String, dynamic> toMap() => <String, dynamic>{
        'rating': rating.toMap(),
        'extras': extras,
      };
}

class SetCaptioningEnabledRequest {
  final bool enabled;

  @literal
  const SetCaptioningEnabledRequest({required this.enabled});

  Map<String, dynamic> toMap() => <String, dynamic>{
        'enabled': enabled,
      };
}

class SetRepeatModeRequest {
  final AudioServiceRepeatModeMessage repeatMode;

  @literal
  const SetRepeatModeRequest({required this.repeatMode});

  Map<String, dynamic> toMap() => <String, dynamic>{
        'repeatMode': repeatMode.index,
      };
}

class SetShuffleModeRequest {
  final AudioServiceShuffleModeMessage shuffleMode;

  @literal
  const SetShuffleModeRequest({required this.shuffleMode});

  Map<String, dynamic> toMap() => <String, dynamic>{
        'shuffleMode': shuffleMode.index,
      };
}

class SeekBackwardRequest {
  final bool begin;

  @literal
  const SeekBackwardRequest({required this.begin});

  Map<String, dynamic> toMap() => <String, dynamic>{
        'begin': begin,
      };
}

class SeekForwardRequest {
  final bool begin;

  @literal
  const SeekForwardRequest({required this.begin});

  Map<String, dynamic> toMap() => <String, dynamic>{
        'begin': begin,
      };
}

class SetSpeedRequest {
  final double speed;

  @literal
  const SetSpeedRequest({required this.speed});

  Map<String, dynamic> toMap() => <String, dynamic>{
        'speed': speed,
      };
}

class CustomActionRequest {
  final String name;
  final Map<String, dynamic>? extras;

  @literal
  const CustomActionRequest({required this.name, this.extras});

  Map<String, dynamic> toMap() => <String, dynamic>{
        'name': name,
        'extras': extras,
      };
}

class OnTaskRemovedRequest {
  @literal
  const OnTaskRemovedRequest();

  Map<String, dynamic> toMap() => <String, dynamic>{};
}

class OnNotificationDeletedRequest {
  @literal
  const OnNotificationDeletedRequest();

  Map<String, dynamic> toMap() => <String, dynamic>{};
}

class GetChildrenRequest {
  final String parentMediaId;
  final Map<String, dynamic>? options;

  @literal
  const GetChildrenRequest({required this.parentMediaId, this.options});

  Map<String, dynamic> toMap() => <String, dynamic>{
        'parentMediaId': parentMediaId,
        'options': options,
      };
}

class GetChildrenResponse {
  final List<MediaItemMessage> children;

  @literal
  const GetChildrenResponse({required this.children});

  Map<String, dynamic> toMap() => <String, dynamic>{
        'children': children.map((item) => item.toMap()).toList(),
      };
}

class GetMediaItemRequest {
  final String mediaId;

  @literal
  const GetMediaItemRequest({required this.mediaId});

  Map<String, dynamic> toMap() => <String, dynamic>{
        'mediaId': mediaId,
      };
}

class GetMediaItemResponse {
  final MediaItemMessage? mediaItem;

  @literal
  const GetMediaItemResponse({required this.mediaItem});

  Map<String, dynamic> toMap() => <String, dynamic>{
        'mediaItem': mediaItem?.toMap(),
      };
}

class SearchRequest {
  final String query;
  final Map<String, dynamic>? extras;

  @literal
  const SearchRequest({required this.query, this.extras});

  Map<String, dynamic> toMap() => <String, dynamic>{
        'query': query,
        'extras': extras,
      };
}

class SearchResponse {
  final List<MediaItemMessage> mediaItems;

  @literal
  const SearchResponse({required this.mediaItems});

  Map<String, dynamic> toMap() => <String, dynamic>{
        'mediaItems': mediaItems.map((item) => item.toMap()).toList(),
      };
}

class AndroidSetRemoteVolumeRequest {
  final int volumeIndex;

  @literal
  const AndroidSetRemoteVolumeRequest({required this.volumeIndex});

  Map<String, dynamic> toMap() => <String, dynamic>{
        'volumeIndex': volumeIndex,
      };
}

class AndroidAdjustRemoteVolumeRequest {
  final AndroidVolumeDirectionMessage direction;

  @literal
  const AndroidAdjustRemoteVolumeRequest({required this.direction});

  Map<String, dynamic> toMap() => <String, dynamic>{
        'direction': direction.index,
      };
}

class ConfigureRequest {
  final AudioServiceConfigMessage config;

  @literal
  const ConfigureRequest({required this.config});

  Map<String, dynamic> toMap() => <String, dynamic>{
        'config': config.toMap(),
      };
}

/// The options to use when configuring the [AudioServicePlatform].
class AudioServiceConfigMessage {
  // TODO: either fix, or remove this https://github.com/ryanheise/audio_service/issues/638
  final bool androidResumeOnClick;

  /// The ID of the media notification channel. This should default to
  /// `<YOUR_PACKAGE_NAME>.channel` where `<YOUR_PACKAGE_NAME>` is the app's
  /// package name. e.g. `com.mycompany.myapp.channel`.
  final String? androidNotificationChannelId;

  // A name of the media notification channel, that is
  // visible to user in settings of your app.
  final String androidNotificationChannelName;

  // A description of the media notification channel, that is
  // visible to user in settings of your app.
  final String? androidNotificationChannelDescription;

  /// The color to use on the background of the notification on Android. This
  /// should be a non-transparent color.
  final Color? notificationColor;

  /// The icon resource to be used in the Android media notification, specified
  /// like an XML resource reference. This should be a monochrome white icon on
  /// a transparent background. The default value is `"mipmap/ic_launcher"`.
  final String androidNotificationIcon;

  /// Whether notification badges (also known as notification dots) should
  /// appear on a launcher icon when the app has an active notification.
  final bool androidShowNotificationBadge;

  /// Whether the application activity will be opened on click on notification.
  final bool androidNotificationClickStartsActivity;

  /// Whether the notification can be swiped away.
  ///
  /// If you set this to true, [androidStopForegroundOnPause] must be true as well,
  /// otherwise this will not do anything, because when foreground service is active,
  /// it forces notification to be ongoing.
  final bool androidNotificationOngoing;

  /// Whether the Android service should switch to a lower priority state when
  /// playback is paused allowing the user to swipe away the notification. Note
  /// that while in this lower priority state, the operating system will also be
  /// able to kill your service at any time to reclaim resources.
  final bool androidStopForegroundOnPause;

  /// If not null, causes the artwork specified by [MediaItemMessage.artUri] to be
  /// downscaled to this maximum pixel width. If the resolution of your artwork
  /// is particularly high, this can help to conserve memory. If specified,
  /// [artDownscaleHeight] must also be specified.
  final int? artDownscaleWidth;

  /// If not null, causes the artwork specified by [MediaItemMessage.artUri] to be
  /// downscaled to this maximum pixel height. If the resolution of your artwork
  /// is particularly high, this can help to conserve memory. If specified,
  /// [artDownscaleWidth] must also be specified.
  final int? artDownscaleHeight;

  /// The interval to be used in [AudioHandlerCallbacks.fastForward]. This value will
  /// also be used on iOS to render the skip-forward button. This value must be
  /// positive.
  final Duration fastForwardInterval;

  /// The interval to be used in [AudioHandlerCallbacks.rewind]. This value will also be
  /// used on iOS to render the skip-backward button. This value must be
  /// positive.
  final Duration rewindInterval;

  /// Whether queue support should be enabled on the media session on Android.
  /// If your app will run on Android and has a queue, you should set this to
  /// true.
  final bool androidEnableQueue;

  /// By default artworks are loaded only when the item is fed into [AudioHandler.mediaItem].
  ///
  /// If set to `true`, artworks for items start loading as soon as they are added to
  /// [AudioHandler.queue].
  ///
  /// TODO: remove https://github.com/ryanheise/audio_service/pull/640#issuecomment-816850268
  final bool preloadArtwork;

  /// Extras to report on Android in response to an `onGetRoot` request.
  final Map<String, dynamic>? androidBrowsableRootExtras;

  @literal
  const AudioServiceConfigMessage({
    this.androidResumeOnClick = true,
    this.androidNotificationChannelId,
    this.androidNotificationChannelName = 'Notifications',
    this.androidNotificationChannelDescription,
    this.notificationColor,
    this.androidNotificationIcon = 'mipmap/ic_launcher',
    this.androidShowNotificationBadge = false,
    this.androidNotificationClickStartsActivity = true,
    this.androidNotificationOngoing = false,
    this.androidStopForegroundOnPause = true,
    this.artDownscaleWidth,
    this.artDownscaleHeight,
    this.fastForwardInterval = const Duration(seconds: 10),
    this.rewindInterval = const Duration(seconds: 10),
    this.androidEnableQueue = false,
    this.preloadArtwork = false,
    this.androidBrowsableRootExtras,
  })  : assert((artDownscaleWidth != null) == (artDownscaleHeight != null)),
        assert(fastForwardInterval > Duration.zero),
        assert(rewindInterval > Duration.zero),
        assert(
          !androidNotificationOngoing || androidStopForegroundOnPause,
          'The androidNotificationOngoing will make no effect with androidStopForegroundOnPause set to false',
        );

  Map<String, dynamic> toMap() => <String, dynamic>{
        'androidResumeOnClick': androidResumeOnClick,
        'androidNotificationChannelId': androidNotificationChannelId,
        'androidNotificationChannelName': androidNotificationChannelName,
        'androidNotificationChannelDescription':
            androidNotificationChannelDescription,
        'notificationColor': notificationColor?.value,
        'androidNotificationIcon': androidNotificationIcon,
        'androidShowNotificationBadge': androidShowNotificationBadge,
        'androidNotificationClickStartsActivity':
            androidNotificationClickStartsActivity,
        'androidNotificationOngoing': androidNotificationOngoing,
        'androidStopForegroundOnPause': androidStopForegroundOnPause,
        'artDownscaleWidth': artDownscaleWidth,
        'artDownscaleHeight': artDownscaleHeight,
        'fastForwardInterval': fastForwardInterval.inMilliseconds,
        'rewindInterval': rewindInterval.inMilliseconds,
        'androidEnableQueue': androidEnableQueue,
        'preloadArtwork': preloadArtwork,
        'androidBrowsableRootExtras': androidBrowsableRootExtras,
      };
}

/// Casts `Map<dynamic, dynamic>` into `Map<String, dynamic>`.
///
/// Used mostly to unwrap [MethodCall.arguments] which in case with maps
/// is always `Map<Object?, Object?>`.
@pragma('vm:prefer-inline')
Map<String, dynamic>? _castMap(Map? map) => map?.cast<String, dynamic>();<|MERGE_RESOLUTION|>--- conflicted
+++ resolved
@@ -303,27 +303,6 @@
 
   /// Set the repeat mode.
   setRepeatMode,
-<<<<<<< HEAD
-  // 18
-
-  /// Set captioning enabled.
-  setCaptioningEnabled,
-  // 19
-
-  // On Android corresponds to the deprecated `SET_SHUFFLE_MODE_ENABLED`
-  _unused_2,
-  // 20
-
-  /// Set the shuffle mode.
-  setShuffleMode,
-  // 21
-
-  /// Set playback speed.
-  setSpeed,
-  // 22
-
-  /// Seek backwards continuously.
-=======
 
   /// This Android media action is deprecated. [setShuffleMode] should be used
   /// instead.
@@ -333,7 +312,6 @@
 
   // -- iOS/macOS-specific actions --
 
->>>>>>> aa9f3ac1
   seekBackward,
   // 23
 
