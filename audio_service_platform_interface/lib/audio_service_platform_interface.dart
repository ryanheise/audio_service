import 'dart:io';

import 'package:audio_service_platform_interface/no_op_audio_service.dart';
import 'package:flutter/foundation.dart';
import 'package:flutter/material.dart';
import 'package:flutter/services.dart';
import 'package:meta/meta.dart';
import 'package:plugin_platform_interface/plugin_platform_interface.dart';

import 'method_channel_audio_service.dart';

abstract class AudioServicePlatform extends PlatformInterface {
  /// Constructs an AudioServicePlatform.
  AudioServicePlatform() : super(token: _token);

  static final Object _token = Object();

  static AudioServicePlatform _instance =
      (!kIsWeb && (Platform.isWindows || Platform.isLinux))
          ? NoOpAudioService()
          : MethodChannelAudioService();

  /// The default instance of [AudioServicePlatform] to use.
  ///
  /// Defaults to [MethodChannelAudioService].
  static AudioServicePlatform get instance => _instance;

  /// Platform-specific plugins should set this with their own platform-specific
  /// class that extends [AudioServicePlatform] when they register themselves.
  //
  // TODO: rewrite when https://github.com/flutter/flutter/issues/43368 is resolved.
  static set instance(AudioServicePlatform instance) {
    PlatformInterface.verifyToken(instance, _token);
    _instance = instance;
  }

  Future<void> configure(ConfigureRequest request) {
    throw UnimplementedError('configure() has not been implemented.');
  }

  Future<void> setState(SetStateRequest request) {
    throw UnimplementedError('setState() has not been implemented.');
  }

  Future<void> setQueue(SetQueueRequest request) {
    throw UnimplementedError('setQueue() has not been implemented.');
  }

  Future<void> setMediaItem(SetMediaItemRequest request) {
    throw UnimplementedError('setMediaItem() has not been implemented.');
  }

  Future<void> stopService(StopServiceRequest request) {
    throw UnimplementedError('stopService() has not been implemented.');
  }

  Future<void> setAndroidPlaybackInfo(
      SetAndroidPlaybackInfoRequest request) async {
    throw UnimplementedError(
        'setAndroidPlaybackInfo() has not been implemented.');
  }

  Future<void> androidForceEnableMediaButtons(
      AndroidForceEnableMediaButtonsRequest request) async {
    throw UnimplementedError(
        'androidForceEnableMediaButtons() has not been implemented.');
  }

  Future<void> notifyChildrenChanged(
      NotifyChildrenChangedRequest request) async {
    throw UnimplementedError(
        'notifyChildrenChanged() has not been implemented.');
  }

<<<<<<< HEAD
  void setClientCallbacks(AudioClientCallbacks callbacks) {
    throw UnimplementedError('setClientCallbacks() has not been implemented.');
  }

  void setHandlerCallbacks(AudioHandlerCallbacks callbacks) {
    throw UnimplementedError('setHandlerCallbacks() has not been implemented.');
  }
=======
  void setHandlerCallbacks(AudioHandlerCallbacks callbacks);
>>>>>>> 25c63c09
}

/// Callbacks from the platform to the handler.
abstract class AudioHandlerCallbacks {
  /// Prepare media items for playback.
  Future<void> prepare(PrepareRequest request);

  /// Prepare a specific media item for playback.
  Future<void> prepareFromMediaId(PrepareFromMediaIdRequest request);

  /// Prepare playback from a search query.
  Future<void> prepareFromSearch(PrepareFromSearchRequest request);

  /// Prepare a media item represented by a Uri for playback.
  Future<void> prepareFromUri(PrepareFromUriRequest request);

  /// Start or resume playback.
  Future<void> play(PlayRequest request);

  /// Play a specific media item.
  Future<void> playFromMediaId(PlayFromMediaIdRequest request);

  /// Begin playback from a search query.
  Future<void> playFromSearch(PlayFromSearchRequest request);

  /// Play a media item represented by a Uri.
  Future<void> playFromUri(PlayFromUriRequest request);

  /// Play a specific media item.
  Future<void> playMediaItem(PlayMediaItemRequest request);

  /// Pause playback.
  Future<void> pause(PauseRequest request);

  /// Process a headset button click, where [ClickRequest.button] defaults to
  /// [MediaButtonMessage.media].
  Future<void> click(ClickRequest request);

  /// Stop playback and release resources.
  Future<void> stop(StopRequest request);

  /// Add [AddQueueItemRequest.mediaItem] to the queue.
  Future<void> addQueueItem(AddQueueItemRequest request);

  /// Add [AddQueueItemsRequest.queue] to the queue.
  /// TODO: implement
  Future<void> addQueueItems(AddQueueItemsRequest request);

  /// Insert [InsertQueueItemRequest.mediaItem] into the queue at position [InsertQueueItemRequest.index].
  Future<void> insertQueueItem(InsertQueueItemRequest request);

<<<<<<< HEAD
  /// Update to the queue to [UpdateQueueRequest.queue].
  /// TODO: remove
  Future<void> updateQueue(UpdateQueueRequest request);

  /// Update the properties of [UpdateMediaItemRequest.mediaItem].
  /// TODO: remove
  Future<void> updateMediaItem(UpdateMediaItemRequest request);

=======
>>>>>>> 25c63c09
  /// Remove [RemoveQueueItemRequest.mediaItem] from the queue.
  Future<void> removeQueueItem(RemoveQueueItemRequest request);

  /// Remove media item from the queue at the specified [RemoveQueueItemAtRequest.index].
  Future<void> removeQueueItemAt(RemoveQueueItemAtRequest request);

  /// Skip to the next item in the queue.
  Future<void> skipToNext(SkipToNextRequest request);

  /// Skip to the previous item in the queue.
  Future<void> skipToPrevious(SkipToPreviousRequest request);

  /// Jump forward by [AudioServiceConfigMessage.fastForwardInterval].
  Future<void> fastForward(FastForwardRequest request);

  /// Jump backward by [AudioServiceConfigMessage.rewindInterval]. Note: this value
  /// must be positive.
  Future<void> rewind(RewindRequest request);

  /// Skip to a queue item.
  Future<void> skipToQueueItem(SkipToQueueItemRequest request);

  /// Seek to [SeekRequest.position].
  Future<void> seek(SeekRequest request);

  /// Set the rating.
  Future<void> setRating(SetRatingRequest request);

  Future<void> setCaptioningEnabled(SetCaptioningEnabledRequest request);

  /// Set the repeat mode.
  Future<void> setRepeatMode(SetRepeatModeRequest request);

  /// Set the shuffle mode.
  Future<void> setShuffleMode(SetShuffleModeRequest request);

  /// Begin or end seeking backward continuously.
  Future<void> seekBackward(SeekBackwardRequest request);

  /// Begin or end seeking forward continuously.
  Future<void> seekForward(SeekForwardRequest request);

  /// Set the playback speed.
  Future<void> setSpeed(SetSpeedRequest request);

  /// A mechanism to support app-specific actions.
  Future<dynamic> customAction(CustomActionRequest request);

  /// Handle the task being swiped away in the task manager (Android).
  Future<void> onTaskRemoved(OnTaskRemovedRequest request);

  /// Handle the notification being swiped away (Android).
  Future<void> onNotificationDeleted(OnNotificationDeletedRequest request);

  // TODO: implement
  Future<void> onNotificationClicked(OnNotificationClickedRequest request);

  /// Get the children of a parent media item.
  Future<GetChildrenResponse> getChildren(GetChildrenRequest request);

  /// Get a particular media item.
  Future<GetMediaItemResponse> getMediaItem(GetMediaItemRequest request);

  /// Search for media items.
  Future<SearchResponse> search(SearchRequest request);

  /// Set the remote volume on Android. This works only when using
  /// [RemoteAndroidPlaybackInfoMessage].
  Future<void> androidSetRemoteVolume(AndroidSetRemoteVolumeRequest request);

  /// Adjust the remote volume on Android. This works only when using
  /// [RemoteAndroidPlaybackInfoMessage].
  Future<void> androidAdjustRemoteVolume(
      AndroidAdjustRemoteVolumeRequest request);
}

/// The states of audio processing.
enum AudioProcessingStateMessage {
  /// There hasn't been any resource loaded yet.
  idle,

  /// Resource is being loaded.
  loading,

  /// Resource is being buffered.
  buffering,

  /// Resource is buffered enough and available for playback.
  ready,

  /// The end of resource was reached.
  completed,

  /// There was an error loading resource.
  ///
  /// [PlaybackStateMessage.errorCode] and [PlaybackStateMessage.errorMessage] will be not null
  /// in this state.
  error,
}

/// The actons associated with playing audio.
enum MediaActionMessage {
  stop,
  pause,
  play,
  rewind,
  skipToPrevious,
  skipToNext,
  fastForward,
  setRating,
  seek,
  playPause,
  playFromMediaId,
  playFromSearch,
  skipToQueueItem,
  playFromUri,
  prepare,
  prepareFromMediaId,
  prepareFromSearch,
  prepareFromUri,
  setRepeatMode,
  unused_1,
  unused_2,
  setShuffleMode,
  seekBackward,
  seekForward,
}

class MediaControlMessage {
  /// A reference to an Android icon resource for the control (e.g.
  /// `"drawable/ic_action_pause"`)
  final String androidIcon;

  /// A label for the control
  final String label;

  /// The action to be executed by this control
  final MediaActionMessage action;

  @literal
  const MediaControlMessage({
    required this.androidIcon,
    required this.label,
    required this.action,
  });

  Map<String, dynamic> toMap() => <String, dynamic>{
        'androidIcon': androidIcon,
        'label': label,
        'action': action.index,
      };
}

/// The playback state which includes a [playing] boolean state, a processing
/// state such as [AudioProcessingStateMessage.buffering], the playback position and
/// the currently enabled actions to be shown in the Android notification or the
/// iOS control center.
class PlaybackStateMessage {
  /// The audio processing state e.g. [AudioProcessingStateMessage.buffering].
  final AudioProcessingStateMessage processingState;

  /// Whether audio is either playing, or will play as soon as [processingState]
  /// is [AudioProcessingStateMessage.ready]. A true value should be broadcast whenever
  /// it would be appropriate for UIs to display a pause or stop button.
  ///
  /// Since [playing] and [processingState] can vary independently, it is
  /// possible distinguish a particular audio processing state while audio is
  /// playing vs paused. For example, when buffering occurs during a seek, the
  /// [processingState] can be [AudioProcessingStateMessage.buffering], but alongside
  /// that [playing] can be true to indicate that the seek was performed while
  /// playing, or false to indicate that the seek was performed while paused.
  final bool playing;

  /// The list of currently enabled controls which should be shown in the media
  /// notification. Each control represents a clickable button with a
  /// [MediaActionMessage] that must be one of:
  ///
  /// * [MediaActionMessage.stop]
  /// * [MediaActionMessage.pause]
  /// * [MediaActionMessage.play]
  /// * [MediaActionMessage.rewind]
  /// * [MediaActionMessage.skipToPrevious]
  /// * [MediaActionMessage.skipToNext]
  /// * [MediaActionMessage.fastForward]
  /// * [MediaActionMessage.playPause]
  final List<MediaControlMessage> controls;

  /// Up to 3 indices of the [controls] that should appear in Android's compact
  /// media notification view. When the notification is expanded, all [controls]
  /// will be shown.
  final List<int>? androidCompactActionIndices;

  /// The set of system actions currently enabled. This is for specifying any
  /// other [MediaActionMessage]s that are not supported by [controls], because they do
  /// not represent clickable buttons. For example:
  ///
  /// * [MediaActionMessage.seek] (enable a seek bar)
  /// * [MediaActionMessage.seekForward] (enable press-and-hold fast-forward control)
  /// * [MediaActionMessage.seekBackward] (enable press-and-hold rewind control)
  ///
  /// Note that specifying [MediaActionMessage.seek] in [systemActions] will enable
  /// a seek bar in both the Android notification and the iOS control center.
  /// [MediaActionMessage.seekForward] and [MediaActionMessage.seekBackward] have a special
  /// behaviour on iOS in which if you have already enabled the
  /// [MediaActionMessage.skipToNext] and [MediaActionMessage.skipToPrevious] buttons, these
  /// additional actions will allow the user to press and hold the buttons to
  /// activate the continuous seeking behaviour.
  ///
  /// When enabling the seek bar, also note that some Android devices will not
  /// render the seek bar correctly unless your [AudioServiceConfigMessage.androidNotificationIcon]
  /// is a monochrome white icon on a transparent background, and your
  /// [AudioServiceConfigMessage.notificationColor] is a non-transparent color.
  final Set<MediaActionMessage> systemActions;

  /// The playback position at [updateTime].
  ///
  /// For efficiency, the [updatePosition] should NOT be updated continuously in
  /// real time. Instead, it should be updated only when the normal continuity
  /// of time is disrupted, such as during a seek, buffering and seeking. When
  /// broadcasting such a position change, the [updateTime] specifies the time
  /// of that change, allowing clients to project the realtime value of the
  /// position as `position + (DateTime.now() - updateTime)`.
  final Duration updatePosition;

  /// The buffered position.
  final Duration bufferedPosition;

  /// The current playback speed where 1.0 means normal speed.
  final double speed;

  /// The time at which the playback position was last updated.
  final DateTime updateTime;

  /// The error code when [processingState] is [AudioProcessingStateMessage.error].
  final int? errorCode;

  /// The error message when [processingState] is [AudioProcessingStateMessage.error].
  final String? errorMessage;

  /// The current repeat mode.
  final AudioServiceRepeatModeMessage repeatMode;

  /// The current shuffle mode.
  final AudioServiceShuffleModeMessage shuffleMode;

  /// Whether captioning is enabled.
  final bool captioningEnabled;

  /// The index of the current item in the queue, if any.
  final int? queueIndex;

  /// Creates a [PlaybackStateMessage] with given field values, and with [updateTime]
  /// defaulting to [DateTime.now].
  PlaybackStateMessage({
    this.processingState = AudioProcessingStateMessage.idle,
    this.playing = false,
    this.controls = const [],
    this.androidCompactActionIndices,
    this.systemActions = const {},
    this.updatePosition = Duration.zero,
    this.bufferedPosition = Duration.zero,
    this.speed = 1.0,
    DateTime? updateTime,
    this.errorCode,
    this.errorMessage,
    this.repeatMode = AudioServiceRepeatModeMessage.none,
    this.shuffleMode = AudioServiceShuffleModeMessage.none,
    this.captioningEnabled = false,
    this.queueIndex,
  })  : assert(androidCompactActionIndices == null ||
            androidCompactActionIndices.length <= 3),
        updateTime = updateTime ?? DateTime.now();

  factory PlaybackStateMessage.fromMap(Map<String, dynamic> map) =>
      PlaybackStateMessage(
        processingState:
            AudioProcessingStateMessage.values[map['processingState'] as int],
        playing: map['playing'] as bool,
        controls: const [],
        androidCompactActionIndices: null,
        systemActions: (map['systemActions'] as List)
            .map((dynamic action) => MediaActionMessage.values[action as int])
            .toSet(),
        updatePosition: Duration(microseconds: map['updatePosition'] as int),
        bufferedPosition:
            Duration(microseconds: map['bufferedPosition'] as int),
        speed: map['speed'] as double,
        updateTime:
            DateTime.fromMillisecondsSinceEpoch(map['updateTime'] as int),
        errorCode: map['errorCode'] as int?,
        errorMessage: map['errorMessage'] as String?,
        repeatMode:
            AudioServiceRepeatModeMessage.values[map['repeatMode'] as int],
        shuffleMode:
            AudioServiceShuffleModeMessage.values[map['shuffleMode'] as int],
        captioningEnabled: map['captioningEnabled'] as bool,
        queueIndex: map['queueIndex'] as int?,
      );

  Map<String, dynamic> toMap() => <String, dynamic>{
        'processingState': processingState.index,
        'playing': playing,
        'controls': controls.map((control) => control.toMap()).toList(),
        'androidCompactActionIndices': androidCompactActionIndices,
        'systemActions': systemActions.map((action) => action.index).toList(),
        'updatePosition': updatePosition.inMilliseconds,
        'bufferedPosition': bufferedPosition.inMilliseconds,
        'speed': speed,
        'updateTime': updateTime.millisecondsSinceEpoch,
        'errorCode': errorCode,
        'errorMessage': errorMessage,
        'repeatMode': repeatMode.index,
        'shuffleMode': shuffleMode.index,
        'captioningEnabled': captioningEnabled,
        'queueIndex': queueIndex,
      };
}

class AndroidVolumeDirectionMessage {
  static const lower = AndroidVolumeDirectionMessage(-1);
  static const same = AndroidVolumeDirectionMessage(0);
  static const raise = AndroidVolumeDirectionMessage(1);
  static const values = <int, AndroidVolumeDirectionMessage>{
    -1: lower,
    0: same,
    1: raise,
  };
  final int index;

  @literal
  const AndroidVolumeDirectionMessage(this.index);

  @override
  String toString() => '$index';
}

class AndroidPlaybackTypeMessage {
  static const local = AndroidPlaybackTypeMessage(1);
  static const remote = AndroidPlaybackTypeMessage(2);
  final int index;

  @literal
  const AndroidPlaybackTypeMessage(this.index);

  @override
  String toString() => '$index';
}

enum AndroidVolumeControlTypeMessage { fixed, relative, absolute }

abstract class AndroidPlaybackInfoMessage {
  @literal
  const AndroidPlaybackInfoMessage();

  Map<String, dynamic> toMap();
}

class RemoteAndroidPlaybackInfoMessage extends AndroidPlaybackInfoMessage {
  //final AndroidAudioAttributes audioAttributes;
  final AndroidVolumeControlTypeMessage volumeControlType;
  final int maxVolume;
  final int volume;

  @literal
  const RemoteAndroidPlaybackInfoMessage({
    required this.volumeControlType,
    required this.maxVolume,
    required this.volume,
  });

  @override
  Map<String, dynamic> toMap() => <String, dynamic>{
        'playbackType': AndroidPlaybackTypeMessage.remote.index,
        'volumeControlType': volumeControlType.index,
        'maxVolume': maxVolume,
        'volume': volume,
      };

  @override
  String toString() => '${toMap()}';
}

class LocalAndroidPlaybackInfoMessage extends AndroidPlaybackInfoMessage {
  @literal
  const LocalAndroidPlaybackInfoMessage();

  @override
  Map<String, dynamic> toMap() => <String, dynamic>{
        'playbackType': AndroidPlaybackTypeMessage.local.index,
      };

  @override
  String toString() => '${toMap()}';
}

/// The buttons on a headset.
enum MediaButtonMessage {
  media,
  next,
  previous,
}

/// The available shuffle modes for the queue.
enum AudioServiceShuffleModeMessage { none, all, group }

/// The available repeat modes.
///
/// This defines how media items should repeat when the current one is finished.
enum AudioServiceRepeatModeMessage {
  /// The current media item or queue will not repeat.
  none,

  /// The current media item will repeat.
  one,

  /// Playback will continue looping through all media items in the current list.
  all,

  /// UNIMPLEMENTED - see https://github.com/ryanheise/audio_service/issues/560
  ///
  /// This could represent a playlist that is a smaller subset of all media items.
  group,
}

class MediaItemMessage {
  /// A unique id.
  final String id;

  /// The title of this media item.
  final String title;

  /// The album this media item belongs to.
  final String? album;

  /// The artist of this media item.
  final String? artist;

  /// The genre of this media item.
  final String? genre;

  /// The duration of this media item.
  final Duration? duration;

  /// The artwork for this media item as a uri.
  final Uri? artUri;

  /// Whether this is playable (i.e. not a folder).
  final bool? playable;

  /// Override the default title for display purposes.
  final String? displayTitle;

  /// Override the default subtitle for display purposes.
  final String? displaySubtitle;

  /// Override the default description for display purposes.
  final String? displayDescription;

  /// The rating of the MediaItemMessage.
  final RatingMessage? rating;

  /// A map of additional metadata for the media item.
  ///
  /// The values must be integers or strings.
  final Map<String, dynamic>? extras;

  /// Creates a [MediaItemMessage].
  ///
  /// The [id] must be unique for each instance.
  @literal
  const MediaItemMessage({
    required this.id,
    required this.title,
    this.album,
    this.artist,
    this.genre,
    this.duration,
    this.artUri,
    this.playable = true,
    this.displayTitle,
    this.displaySubtitle,
    this.displayDescription,
    this.rating,
    this.extras,
  });

  /// Creates a [MediaItemMessage] from a map of key/value pairs corresponding to
  /// fields of this class.
  factory MediaItemMessage.fromMap(Map<String, dynamic> raw) =>
      MediaItemMessage(
        id: raw['id'] as String,
        title: raw['title'] as String,
        album: raw['album'] as String?,
        artist: raw['artist'] as String?,
        genre: raw['genre'] as String?,
        duration: raw['duration'] != null
            ? Duration(milliseconds: raw['duration'] as int)
            : null,
        artUri:
            raw['artUri'] != null ? Uri.parse(raw['artUri'] as String) : null,
        playable: raw['playable'] as bool?,
        displayTitle: raw['displayTitle'] as String?,
        displaySubtitle: raw['displaySubtitle'] as String?,
        displayDescription: raw['displayDescription'] as String?,
        rating: raw['rating'] != null
            ? RatingMessage.fromMap(_castMap(raw['rating'] as Map)!)
            : null,
        extras: _castMap(raw['extras'] as Map?),
      );

  /// Converts this [MediaItemMessage] to a map of key/value pairs corresponding to
  /// the fields of this class.
  Map<String, dynamic> toMap() => <String, dynamic>{
        'id': id,
        'title': title,
        'album': album,
        'artist': artist,
        'genre': genre,
        'duration': duration?.inMilliseconds,
        'artUri': artUri?.toString(),
        'playable': playable,
        'displayTitle': displayTitle,
        'displaySubtitle': displaySubtitle,
        'displayDescription': displayDescription,
        'rating': rating?.toMap(),
        'extras': extras,
      };
}

/// A rating to attach to a MediaItemMessage.
class RatingMessage {
  final RatingStyleMessage type;
  final Object? value;

  @literal
  const RatingMessage({required this.type, required this.value});

  /// Returns a percentage rating value greater or equal to `0.0`, or a
  /// negative value if the rating style is not percentage-based, or
  /// if it is unrated.
  double get percentRating {
    if (type != RatingStyleMessage.percentage) return -1;
    final localValue = value as double?;
    if (localValue == null || localValue < 0 || localValue > 100) return -1;
    return localValue;
  }

  /// Returns a rating value greater or equal to `0.0`, or a negative
  /// value if the rating style is not star-based, or if it is
  /// unrated.
  int get starRating {
    if (type != RatingStyleMessage.range3stars &&
        type != RatingStyleMessage.range4stars &&
        type != RatingStyleMessage.range5stars) {
      return -1;
    }
    return value as int? ?? -1;
  }

  /// Returns true if the rating is "heart selected" or false if the
  /// rating is "heart unselected", if the rating style is not [RatingStyleMessage.heart]
  /// or if it is unrated.
  bool get hasHeart {
    if (type != RatingStyleMessage.heart) return false;
    return value as bool? ?? false;
  }

  /// Returns true if the rating is "thumb up" or false if the rating
  /// is "thumb down", if the rating style is not [RatingStyleMessage.thumbUpDown] or if
  /// it is unrated.
  bool get isThumbUp {
    if (type != RatingStyleMessage.thumbUpDown) return false;
    return value as bool? ?? false;
  }

  /// Return whether there is a rating value available.
  bool get isRated => value != null;

  Map<String, dynamic> toMap() {
    return <String, dynamic>{
      'type': type.index,
      'value': value,
    };
  }

  RatingMessage.fromMap(Map<String, dynamic> raw)
      : this(
          type: RatingStyleMessage.values[raw['type'] as int],
          value: raw['value'],
        );

  @override
  String toString() => '${toMap()}';
}

enum RatingStyleMessage {
  /// Indicates a rating style is not supported.
  ///
  /// A [RatingMessage] will never have this type, but can be used by other classes
  /// to indicate they do not support [RatingMessage].
  none,

  /// A rating style with a single degree of rating, "heart" vs "no heart".
  ///
  /// Can be used to indicate the content referred to is a favorite (or not).
  heart,

  /// A rating style for "thumb up" vs "thumb down".
  thumbUpDown,

  /// A rating style with 0 to 3 stars.
  range3stars,

  /// A rating style with 0 to 4 stars.
  range4stars,

  /// A rating style with 0 to 5 stars.
  range5stars,

  /// A rating style expressed as a percentage.
  percentage,
}

class OnNotificationClickedRequest {
  final bool clicked;

  @literal
  const OnNotificationClickedRequest({required this.clicked});

  factory OnNotificationClickedRequest.fromMap(Map<String, dynamic> map) =>
      OnNotificationClickedRequest(
        clicked: map['clicked'] == null,
      );

  Map<String, dynamic> toMap() => <String, dynamic>{
        'clicked': clicked,
      };
}

class SetStateRequest {
  final PlaybackStateMessage state;

  @literal
  const SetStateRequest({required this.state});

  Map<String, dynamic> toMap() => <String, dynamic>{
        'state': state.toMap(),
      };
}

class SetQueueRequest {
  final List<MediaItemMessage> queue;

  @literal
  const SetQueueRequest({required this.queue});

  Map<String, dynamic> toMap() => <String, dynamic>{
        'queue': queue.map((item) => item.toMap()).toList(),
      };
}

class SetMediaItemRequest {
  final MediaItemMessage mediaItem;

  const SetMediaItemRequest({required this.mediaItem});

  Map<String, dynamic> toMap() => <String, dynamic>{
        'mediaItem': mediaItem.toMap(),
      };
}

class StopServiceRequest {
  @literal
  const StopServiceRequest();

  Map<String, dynamic> toMap() => <String, dynamic>{};
}

class SetAndroidPlaybackInfoRequest {
  final AndroidPlaybackInfoMessage playbackInfo;

  @literal
  const SetAndroidPlaybackInfoRequest({required this.playbackInfo});

  Map<String, dynamic> toMap() => <String, dynamic>{
        'playbackInfo': playbackInfo.toMap(),
      };
}

class AndroidForceEnableMediaButtonsRequest {
  @literal
  const AndroidForceEnableMediaButtonsRequest();

  Map<String, dynamic> toMap() => <String, dynamic>{};
}

class NotifyChildrenChangedRequest {
  final String parentMediaId;
  final Map<String, dynamic>? options;

  @literal
  const NotifyChildrenChangedRequest({
    required this.parentMediaId,
    this.options,
  });

  Map<String, dynamic> toMap() => <String, dynamic>{
        'parentMediaId': parentMediaId,
        'options': options,
      };
}

class PrepareRequest {
  @literal
  const PrepareRequest();

  Map<String, dynamic> toMap() => <String, dynamic>{};
}

class PrepareFromMediaIdRequest {
  final String mediaId;
  final Map<String, dynamic>? extras;

  @literal
  const PrepareFromMediaIdRequest({required this.mediaId, this.extras});

  Map<String, dynamic> toMap() => <String, dynamic>{
        'mediaId': mediaId,
      };
}

class PrepareFromSearchRequest {
  final String query;
  final Map<String, dynamic>? extras;

  @literal
  const PrepareFromSearchRequest({required this.query, this.extras});

  Map<String, dynamic> toMap() => <String, dynamic>{
        'query': query,
        'extras': extras,
      };
}

class PrepareFromUriRequest {
  final Uri uri;
  final Map<String, dynamic>? extras;

  @literal
  const PrepareFromUriRequest({required this.uri, this.extras});

  Map<String, dynamic> toMap() => <String, dynamic>{
        'uri': uri.toString(),
        'extras': extras,
      };
}

class PlayRequest {
  @literal
  const PlayRequest();

  Map<String, dynamic> toMap() => <String, dynamic>{};
}

class PlayFromMediaIdRequest {
  final String mediaId;
  final Map<String, dynamic>? extras;

  @literal
  const PlayFromMediaIdRequest({required this.mediaId, this.extras});

  Map<String, dynamic> toMap() => <String, dynamic>{
        'mediaId': mediaId,
      };
}

class PlayFromSearchRequest {
  final String query;
  final Map<String, dynamic>? extras;

  @literal
  const PlayFromSearchRequest({required this.query, this.extras});

  Map<String, dynamic> toMap() => <String, dynamic>{
        'query': query,
        'extras': extras,
      };
}

class PlayFromUriRequest {
  final Uri uri;
  final Map<String, dynamic>? extras;

  @literal
  const PlayFromUriRequest({required this.uri, this.extras});

  Map<String, dynamic> toMap() => <String, dynamic>{
        'uri': uri.toString(),
        'extras': extras,
      };
}

class PlayMediaItemRequest {
  final MediaItemMessage mediaItem;

  @literal
  const PlayMediaItemRequest({required this.mediaItem});

  Map<String, dynamic> toMap() => <String, dynamic>{
        'mediaItem': mediaItem.toMap(),
      };
}

class PauseRequest {
  @literal
  const PauseRequest();

  Map<String, dynamic> toMap() => <String, dynamic>{};
}

class ClickRequest {
  final MediaButtonMessage button;

  @literal
  const ClickRequest({required this.button});

  Map<String, dynamic> toMap() => <String, dynamic>{
        'button': button.index,
      };
}

class StopRequest {
  @literal
  const StopRequest();

  Map<String, dynamic> toMap() => <String, dynamic>{};
}

class AddQueueItemRequest {
  final MediaItemMessage mediaItem;

  @literal
  const AddQueueItemRequest({required this.mediaItem});

  Map<String, dynamic> toMap() => <String, dynamic>{
        'mediaItem': mediaItem.toMap(),
      };
}

class AddQueueItemsRequest {
  // TODO: rename https://github.com/ryanheise/audio_service/pull/640#issuecomment-816842550
  final List<MediaItemMessage> queue;

  @literal
  const AddQueueItemsRequest({required this.queue});

  Map<String, dynamic> toMap() => <String, dynamic>{
        'queue': queue.map((item) => item.toMap()).toList(),
      };
}

class InsertQueueItemRequest {
  final int index;
  final MediaItemMessage mediaItem;

  @literal
  const InsertQueueItemRequest({required this.index, required this.mediaItem});

  Map<String, dynamic> toMap() => <String, dynamic>{
        'index': index,
        'mediaItem': mediaItem.toMap(),
      };
}

class RemoveQueueItemRequest {
  final MediaItemMessage mediaItem;

  @literal
  const RemoveQueueItemRequest({required this.mediaItem});

  Map<String, dynamic> toMap() => <String, dynamic>{
        'mediaItem': mediaItem.toMap(),
      };
}

class RemoveQueueItemAtRequest {
  final int index;

  @literal
  const RemoveQueueItemAtRequest({required this.index});

  Map<String, dynamic> toMap() => <String, dynamic>{
        'index': index,
      };
}

class SkipToNextRequest {
  @literal
  const SkipToNextRequest();

  Map<String, dynamic> toMap() => <String, dynamic>{};
}

class SkipToPreviousRequest {
  @literal
  const SkipToPreviousRequest();

  Map<String, dynamic> toMap() => <String, dynamic>{};
}

class FastForwardRequest {
  @literal
  const FastForwardRequest();

  Map<String, dynamic> toMap() => <String, dynamic>{};
}

class RewindRequest {
  @literal
  const RewindRequest();

  Map<String, dynamic> toMap() => <String, dynamic>{};
}

class SkipToQueueItemRequest {
  final int index;

  @literal
  const SkipToQueueItemRequest({required this.index});

  Map<String, dynamic> toMap() => <String, dynamic>{
        'index': index,
      };
}

class SeekRequest {
  final Duration position;

  @literal
  const SeekRequest({required this.position});

  Map<String, dynamic> toMap() => <String, dynamic>{
        'position': position.inMicroseconds,
      };
}

class SetRatingRequest {
  final RatingMessage rating;
  final Map<String, dynamic>? extras;

  @literal
  const SetRatingRequest({required this.rating, this.extras});

  Map<String, dynamic> toMap() => <String, dynamic>{
        'rating': rating.toMap(),
        'extras': extras,
      };
}

class SetCaptioningEnabledRequest {
  final bool enabled;

  @literal
  const SetCaptioningEnabledRequest({required this.enabled});

  Map<String, dynamic> toMap() => <String, dynamic>{
        'enabled': enabled,
      };
}

class SetRepeatModeRequest {
  final AudioServiceRepeatModeMessage repeatMode;

  @literal
  const SetRepeatModeRequest({required this.repeatMode});

  Map<String, dynamic> toMap() => <String, dynamic>{
        'repeatMode': repeatMode.index,
      };
}

class SetShuffleModeRequest {
  final AudioServiceShuffleModeMessage shuffleMode;

  @literal
  const SetShuffleModeRequest({required this.shuffleMode});

  Map<String, dynamic> toMap() => <String, dynamic>{
        'shuffleMode': shuffleMode.index,
      };
}

class SeekBackwardRequest {
  final bool begin;

  @literal
  const SeekBackwardRequest({required this.begin});

  Map<String, dynamic> toMap() => <String, dynamic>{
        'begin': begin,
      };
}

class SeekForwardRequest {
  final bool begin;

  @literal
  const SeekForwardRequest({required this.begin});

  Map<String, dynamic> toMap() => <String, dynamic>{
        'begin': begin,
      };
}

class SetSpeedRequest {
  final double speed;

  @literal
  const SetSpeedRequest({required this.speed});

  Map<String, dynamic> toMap() => <String, dynamic>{
        'speed': speed,
      };
}

class CustomActionRequest {
  final String name;
  final Map<String, dynamic>? extras;

  @literal
  const CustomActionRequest({required this.name, this.extras});

  Map<String, dynamic> toMap() => <String, dynamic>{
        'name': name,
        'extras': extras,
      };
}

class OnTaskRemovedRequest {
  @literal
  const OnTaskRemovedRequest();

  Map<String, dynamic> toMap() => <String, dynamic>{};
}

class OnNotificationDeletedRequest {
  @literal
  const OnNotificationDeletedRequest();

  Map<String, dynamic> toMap() => <String, dynamic>{};
}

class GetChildrenRequest {
  final String parentMediaId;
  final Map<String, dynamic>? options;

  @literal
  const GetChildrenRequest({required this.parentMediaId, this.options});

  Map<String, dynamic> toMap() => <String, dynamic>{
        'parentMediaId': parentMediaId,
        'options': options,
      };
}

class GetChildrenResponse {
  final List<MediaItemMessage> children;

  @literal
  const GetChildrenResponse({required this.children});

  Map<String, dynamic> toMap() => <String, dynamic>{
        'children': children.map((item) => item.toMap()).toList(),
      };
}

class GetMediaItemRequest {
  final String mediaId;

  @literal
  const GetMediaItemRequest({required this.mediaId});

  Map<String, dynamic> toMap() => <String, dynamic>{
        'mediaId': mediaId,
      };
}

class GetMediaItemResponse {
  final MediaItemMessage? mediaItem;

  @literal
  const GetMediaItemResponse({required this.mediaItem});

  Map<String, dynamic> toMap() => <String, dynamic>{
        'mediaItem': mediaItem?.toMap(),
      };
}

class SearchRequest {
  final String query;
  final Map<String, dynamic>? extras;

  @literal
  const SearchRequest({required this.query, this.extras});

  Map<String, dynamic> toMap() => <String, dynamic>{
        'query': query,
        'extras': extras,
      };
}

class SearchResponse {
  final List<MediaItemMessage> mediaItems;

  @literal
  const SearchResponse({required this.mediaItems});

  Map<String, dynamic> toMap() => <String, dynamic>{
        'mediaItems': mediaItems.map((item) => item.toMap()).toList(),
      };
}

class AndroidSetRemoteVolumeRequest {
  final int volumeIndex;

  @literal
  const AndroidSetRemoteVolumeRequest({required this.volumeIndex});

  Map<String, dynamic> toMap() => <String, dynamic>{
        'volumeIndex': volumeIndex,
      };
}

class AndroidAdjustRemoteVolumeRequest {
  final AndroidVolumeDirectionMessage direction;

  @literal
  const AndroidAdjustRemoteVolumeRequest({required this.direction});

  Map<String, dynamic> toMap() => <String, dynamic>{
        'direction': direction.index,
      };
}

class ConfigureRequest {
  final AudioServiceConfigMessage config;

  @literal
  const ConfigureRequest({required this.config});

  Map<String, dynamic> toMap() => <String, dynamic>{
        'config': config.toMap(),
      };
}

<<<<<<< HEAD
/// The result of [AudioServicePlatform.configure].
class ConfigureResponse {
  ConfigureResponse();

  factory ConfigureResponse.fromMap(Map<String, dynamic> map) =>
      ConfigureResponse();

  Map<String, dynamic> toMap() => <String, dynamic>{};
}

=======
>>>>>>> 25c63c09
/// The options to use when configuring the [AudioServicePlatform].
class AudioServiceConfigMessage {
  // TODO: either fix, or remove this https://github.com/ryanheise/audio_service/issues/638
  final bool androidResumeOnClick;

  // A name of the media notification channel, that is
  // visible to user in settings of your app.
  final String androidNotificationChannelName;

  // A description of the media notification channel, that is
  // visible to user in settings of your app.
  final String? androidNotificationChannelDescription;

  /// The color to use on the background of the notification on Android. This
  /// should be a non-transparent color.
  final Color? notificationColor;

  /// The icon resource to be used in the Android media notification, specified
  /// like an XML resource reference. This should be a monochrome white icon on
  /// a transparent background. The default value is `"mipmap/ic_launcher"`.
  final String androidNotificationIcon;

  /// Whether notification badges (also known as notification dots) should
  /// appear on a launcher icon when the app has an active notification.
  final bool androidShowNotificationBadge;

  /// Whether the application activity will be opened on click on notification.
  final bool androidNotificationClickStartsActivity;

  /// Whether the notification can be swiped away.
  ///
  /// If you set this to true, [androidStopForegroundOnPause] must be true as well,
  /// otherwise this will not do anything, because when foreground service is active,
  /// it forces notification to be ongoing.
  final bool androidNotificationOngoing;

  /// Whether the Android service should switch to a lower priority state when
  /// playback is paused allowing the user to swipe away the notification. Note
  /// that while in this lower priority state, the operating system will also be
  /// able to kill your service at any time to reclaim resources.
  final bool androidStopForegroundOnPause;

  /// If not null, causes the artwork specified by [MediaItemMessage.artUri] to be
  /// downscaled to this maximum pixel width. If the resolution of your artwork
  /// is particularly high, this can help to conserve memory. If specified,
  /// [artDownscaleHeight] must also be specified.
  final int? artDownscaleWidth;

  /// If not null, causes the artwork specified by [MediaItemMessage.artUri] to be
  /// downscaled to this maximum pixel height. If the resolution of your artwork
  /// is particularly high, this can help to conserve memory. If specified,
  /// [artDownscaleWidth] must also be specified.
  final int? artDownscaleHeight;

  /// The interval to be used in [AudioHandlerCallbacks.fastForward]. This value will
  /// also be used on iOS to render the skip-forward button. This value must be
  /// positive.
  final Duration fastForwardInterval;

  /// The interval to be used in [AudioHandlerCallbacks.rewind]. This value will also be
  /// used on iOS to render the skip-backward button. This value must be
  /// positive.
  final Duration rewindInterval;

  /// Whether queue support should be enabled on the media session on Android.
  /// If your app will run on Android and has a queue, you should set this to
  /// true.
  final bool androidEnableQueue;

  /// By default artworks are loaded only when the item is fed into [AudioHandler.mediaItem].
  ///
  /// If set to `true`, artworks for items start loading as soon as they are added to
  /// [AudioHandler.queue].
  ///
  /// TODO: remove https://github.com/ryanheise/audio_service/pull/640#issuecomment-816850268
  final bool preloadArtwork;

  /// Extras to report on Android in response to an `onGetRoot` request.
  final Map<String, dynamic>? androidBrowsableRootExtras;

  @literal
  const AudioServiceConfigMessage({
    this.androidResumeOnClick = true,
    this.androidNotificationChannelName = 'Notifications',
    this.androidNotificationChannelDescription,
    this.notificationColor,
    this.androidNotificationIcon = 'mipmap/ic_launcher',
    this.androidShowNotificationBadge = false,
    this.androidNotificationClickStartsActivity = true,
    this.androidNotificationOngoing = false,
    this.androidStopForegroundOnPause = true,
    this.artDownscaleWidth,
    this.artDownscaleHeight,
    this.fastForwardInterval = const Duration(seconds: 10),
    this.rewindInterval = const Duration(seconds: 10),
    this.androidEnableQueue = false,
    this.preloadArtwork = false,
    this.androidBrowsableRootExtras,
  })  : assert((artDownscaleWidth != null) == (artDownscaleHeight != null)),
        assert(fastForwardInterval > Duration.zero),
        assert(rewindInterval > Duration.zero),
        assert(
          !androidNotificationOngoing || androidStopForegroundOnPause,
          'The androidNotificationOngoing will make no effect with androidStopForegroundOnPause set to false',
        );

  Map<String, dynamic> toMap() => <String, dynamic>{
        'androidResumeOnClick': androidResumeOnClick,
        'androidNotificationChannelName': androidNotificationChannelName,
        'androidNotificationChannelDescription':
            androidNotificationChannelDescription,
        'notificationColor': notificationColor?.value,
        'androidNotificationIcon': androidNotificationIcon,
        'androidShowNotificationBadge': androidShowNotificationBadge,
        'androidNotificationClickStartsActivity':
            androidNotificationClickStartsActivity,
        'androidNotificationOngoing': androidNotificationOngoing,
        'androidStopForegroundOnPause': androidStopForegroundOnPause,
        'artDownscaleWidth': artDownscaleWidth,
        'artDownscaleHeight': artDownscaleHeight,
        'fastForwardInterval': fastForwardInterval.inMilliseconds,
        'rewindInterval': rewindInterval.inMilliseconds,
        'androidEnableQueue': androidEnableQueue,
        'preloadArtwork': preloadArtwork,
        'androidBrowsableRootExtras': androidBrowsableRootExtras,
      };
}

/// Casts `Map<dynamic, dynamic>` into `Map<String, dynamic>`.
///
/// Used mostly to unwrap [MethodCall.arguments] which in case with maps
/// is always `Map<Object?, Object?>`.
@pragma('vm:prefer-inline')
Map<String, dynamic>? _castMap(Map? map) => map?.cast<String, dynamic>();<|MERGE_RESOLUTION|>--- conflicted
+++ resolved
@@ -72,17 +72,9 @@
         'notifyChildrenChanged() has not been implemented.');
   }
 
-<<<<<<< HEAD
-  void setClientCallbacks(AudioClientCallbacks callbacks) {
-    throw UnimplementedError('setClientCallbacks() has not been implemented.');
-  }
-
   void setHandlerCallbacks(AudioHandlerCallbacks callbacks) {
     throw UnimplementedError('setHandlerCallbacks() has not been implemented.');
   }
-=======
-  void setHandlerCallbacks(AudioHandlerCallbacks callbacks);
->>>>>>> 25c63c09
 }
 
 /// Callbacks from the platform to the handler.
@@ -134,17 +126,6 @@
   /// Insert [InsertQueueItemRequest.mediaItem] into the queue at position [InsertQueueItemRequest.index].
   Future<void> insertQueueItem(InsertQueueItemRequest request);
 
-<<<<<<< HEAD
-  /// Update to the queue to [UpdateQueueRequest.queue].
-  /// TODO: remove
-  Future<void> updateQueue(UpdateQueueRequest request);
-
-  /// Update the properties of [UpdateMediaItemRequest.mediaItem].
-  /// TODO: remove
-  Future<void> updateMediaItem(UpdateMediaItemRequest request);
-
-=======
->>>>>>> 25c63c09
   /// Remove [RemoveQueueItemRequest.mediaItem] from the queue.
   Future<void> removeQueueItem(RemoveQueueItemRequest request);
 
@@ -1300,19 +1281,6 @@
       };
 }
 
-<<<<<<< HEAD
-/// The result of [AudioServicePlatform.configure].
-class ConfigureResponse {
-  ConfigureResponse();
-
-  factory ConfigureResponse.fromMap(Map<String, dynamic> map) =>
-      ConfigureResponse();
-
-  Map<String, dynamic> toMap() => <String, dynamic>{};
-}
-
-=======
->>>>>>> 25c63c09
 /// The options to use when configuring the [AudioServicePlatform].
 class AudioServiceConfigMessage {
   // TODO: either fix, or remove this https://github.com/ryanheise/audio_service/issues/638
