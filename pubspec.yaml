name: audio_service
description: Flutter plugin to play audio in the background while the screen is off.
version: 0.16.1
homepage: https://github.com/ryanheise/audio_service

environment:
  sdk: ">=2.7.0 <3.0.0"
  flutter: ">=1.12.13+hotfix.5"

dependencies:
<<<<<<< HEAD
  audio_session: ^0.0.9
  rxdart: ">= 0.24.1 < 0.26.0"
  flutter_cache_manager: ^1.4.0
=======
  audio_session: ^0.0.10
  rxdart: ">= 0.24.1 < 0.26.0"
  flutter_isolate: ^1.0.0+14
  flutter_cache_manager: ">= 1.4.0 < 3.0.0"
  # This sqflite constraint is needed to make the >= 2.0.0 versions of
  # flutter_cache_manager compile.
  sqflite: ^1.3.2+1
>>>>>>> 4a41fdae
  js: ^0.6.2
  flutter:
    sdk: flutter
  flutter_web_plugins:
    sdk: flutter

dev_dependencies:
  flutter_test:
    sdk: flutter
  mockito: ^4.1.3

flutter:
  plugin:
    platforms:
      android:
        package: com.ryanheise.audioservice
        pluginClass: AudioServicePlugin
      ios:
        pluginClass: AudioServicePlugin
      macos:
        pluginClass: AudioServicePlugin
      web:
        pluginClass: AudioServicePlugin
        fileName: audio_service_web.dart<|MERGE_RESOLUTION|>--- conflicted
+++ resolved
@@ -8,19 +8,12 @@
   flutter: ">=1.12.13+hotfix.5"
 
 dependencies:
-<<<<<<< HEAD
-  audio_session: ^0.0.9
-  rxdart: ">= 0.24.1 < 0.26.0"
-  flutter_cache_manager: ^1.4.0
-=======
   audio_session: ^0.0.10
   rxdart: ">= 0.24.1 < 0.26.0"
-  flutter_isolate: ^1.0.0+14
   flutter_cache_manager: ">= 1.4.0 < 3.0.0"
   # This sqflite constraint is needed to make the >= 2.0.0 versions of
   # flutter_cache_manager compile.
   sqflite: ^1.3.2+1
->>>>>>> 4a41fdae
   js: ^0.6.2
   flutter:
     sdk: flutter
