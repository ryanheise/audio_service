<<<<<<< HEAD
## 0.19.0

* Remove deprecated BackgroundAudioTask API.
=======
## 0.18.9

* Add Android Auto manifest entry for example app (@ColinSchmale).
>>>>>>> f188cd9a

## 0.18.8

* Improve efficiency of mediaItem updates (@nt4f04uNd).

## 0.18.7

* Fix stopForeground bug on Android SDK < 24.
* Migrate to androidx.media 1.6.0 (@snipd-mikel)
* Propagate MediaItem extras to Android Auto (@snipd-mikel)
* Update progress bar in Android Auto (@snipd-mikel)

## 0.18.6

* Fix build when targeting Android 13.
* Add MediaItem.artHeaders.

## 0.18.5

* Add AudioServiceFragmentActivity (@deimantasa).
* Support `content://` art URIs in notification on Android (@nt4f04uNd).
* Document Android foregroundServiceType.

## 0.18.4

* Fix Android FlutterJNI error after quick relaunch. 
* Fix Android NPE when destroying additional FlutterEngines.

## 0.18.3

* Fix build when targeting Android 12.

## 0.18.2

* Guard against NPE when Android service is destroyed quickly.
* Migrate to flutter_lints.
* Queue messages from platform if init() called late.
* Fix deep linking on Android (@vishna/@ryanheise).

## 0.18.1

* Remove iOS notification on stop.
* Fix setSpeed action on iOS.
* Eliminate redundant notification updates on Android.
* Handle null album and artist on web (@nt4f04uNd).
* Fix multithreaded crash in notification tap (@nt4f04uNd).
* Fix regression to show album art on lock screen (@nt4f04uNd).
* Add playlist/shuffle/loop example.

## 0.18.0

* Use a single isolate for easier communication.
* Replace BackgroundAudioTask by AudioHandler.
* Replace AudioService.start by AudioService.init.
* Android Auto support.
* Android 11 media session resumption support.
* Federated plugin model.
* Composable audio handlers (@yringler).
* More callbacks:
  * prepareFromSearch
  * prepareFromUri
  * playFromSearch
  * playFromUri
  * addQueueItems
  * removeQueueItemAt
  * setCaptioningEnabled
  * getMediaItem
  * search
  * androidSetRemoteVolume
  * androidAdjustRemoteVolume
* More state:
  * queueTitle
  * ratingStyle
  * androidPlaybackInfo
  * customState
* Default platform implementation for Windows/Linux (@keaganhilliard)
* iOS/macOS control center bug fixes (@nt4f04uNd)
* Fix queue index out of bounds bug (@kcrebound)
* Fix bug when starting foreground service from background (@chengyuhui)
* Make MediaItem.album nullable (@letiagoalves)
* Code quality:
  * Unit tests (@suragch, @nt4f04uNd)
  * Strong-mode and pedantic lints, code consistency (@nt4f04uNd)
* Improve artUri performance on Android (@nt4f04uNd)
* Better detection of browser support (@nt4f04uNd)

## 0.17.1

* Support rxdart 0.27.0.

## 0.17.0

* Null safety.
* Change artUri type from String to Uri.

## 0.16.2+1

* Mention upcoming 0.18.0 release in README.

## 0.16.2

* Fix positionStream bug when seek is interrupted by onStop.
* Fix JS name clash for MediaMetadata.
* Update NowPlayingInfo speed correctly on iOS (@ryotayama).

## 0.16.1

* Fix bug in start() when using HttpOverrides.

## 0.16.0

* setState parameters default to previous state.
* Change updateTime from Duration to DateTime.
* Rename newStartRating to newStarRating.
* Declare type of MediaItem.extras (@hacker1024).
* Unit tests.
* Fix compile error on macOS.
* Update dependencies.

## 0.15.3

* Add positionStream and runningStream.
* Add androidShowNotificationBadge option (@aleexbt).

## 0.15.2

* Process connect/disconnect/start requests in a queue.
* Guard against null setState arguments.
* Range check in onSkipToPrevious (@snaeji).

## 0.15.1

* Fix loading of file:// artUri values.
* Allow booleans/doubles in MediaItems.
* Silently ignore duplicate onStop requests.

## 0.15.0

* Web support (@keaganhilliard)
* macOS support (@hacker1024)
* Route next/previous buttons to onClick on Android (@stonega)
* Correctly scale skip intervals for control center (@subhash279)
* Handle repeated stop/start calls more robustly.
* Fix Android 11 bugs.

## 0.14.1

* audio_session dependency now supports minSdkVersion 16 on Android.

## 0.14.0

* audio session management now handled by audio_session (see [Migration Guide](https://github.com/ryanheise/audio_service/wiki/Migration-Guide#0140)).
* Exceptions in background audio task are logged and forwarded to client.

## 0.13.0

* All BackgroundAudioTask callbacks are now async.
* Add default implementation of onSkipToNext/onSkipToPrevious.
* Bug fixes.

## 0.12.0

* Add setRepeatMode/setShuffleMode.
* Enable iOS Control Center buttons based on setState.
* Support seek forward/backward in iOS Control Center.
* Add default behaviour to BackgroundAudioTask.
* Bug fixes.
* Simplify example.

## 0.11.2

* Fix bug with album metadata on Android.

## 0.11.1

* Allow setting the iOS audio session category and options.
* Allow AudioServiceWidget to recognise swipe gesture on iOS.
* Check for null title and album on Android.

## 0.11.0

* Breaking change: onStop must await super.onStop to shutdown task.
* Fix Android memory leak.

## 0.10.0

* Replace androidStopOnRemoveTask with onTaskRemoved callback.
* Add onClose callback.
* Breaking change: new MediaButtonReceiver in AndroidManifest.xml.

## 0.9.0

* New state model: split into playing + processingState.
* androidStopForegroundOnPause ties foreground state to playing state.
* Add MediaItem.toJson/fromJson.
* Add AudioService.notificationClickEventStream (Android).
* Add AudioService.updateMediaItem.
* Add AudioService.setSpeed.
* Add PlaybackState.bufferedPosition.
* Add custom AudioService.start parameters.
* Rename replaceQueue -> updateQueue.
* Rename Android-specific start parameters with android- prefix.
* Use Duration type for all time values.
* Pass fastForward/rewind intervals through to background task.
* Allow connections from background contexts (e.g. android_alarm_manager).
* Unify iOS/Android focus APIs.
* Bug fixes and dependency updates.

## 0.8.0

* Allow UI to await the result of custom actions.
* Allow background to broadcast custom events to UI.
* Improve memory management for art bitmaps on Android.
* Convenience methods: replaceQueue, playMediaItem, addQueueItems.
* Bug fixes and dependency updates.

## 0.7.2

* Shutdown background task if task killed by IO (Android).
* Bug fixes and dependency updates.

## 0.7.1

* Add AudioServiceWidget to auto-manage connections.
* Allow file URIs for artUri.

## 0.7.0

* Support skip forward/backward in command center (iOS).
* Add 'extras' field to MediaItem.
* Artwork caching and preloading supported on Android+iOS.
* Bug fixes.

## 0.6.2

* Bug fixes.

## 0.6.1

* Option to stop service on closing task (Android).

## 0.6.0

* Migrated to V2 embedding API (Flutter 1.12).

## 0.5.7

* Destroy isolates after use.

## 0.5.6

* Support Flutter 1.12.

## 0.5.5

* Bump sdk version to 2.6.0.

## 0.5.4

* Fix Android memory leak.

## 0.5.3

* Support Queue, album art and other missing features on iOS.

## 0.5.2

* Update documentation and example.

## 0.5.1

* Playback state broadcast on connect (iOS).

## 0.5.0

* Partial iOS support.

## 0.4.2

* Option to call stopForeground on pause.

## 0.4.1

* Fix queue support bug

## 0.4.0

* Breaking change: AudioServiceBackground.run takes a single parameter.

## 0.3.1

* Update example to disconnect when pressing back button.

## 0.3.0

* Breaking change: updateTime now measured since epoch instead of boot time.

## 0.2.1

* Streams use RxDart BehaviorSubject.

## 0.2.0

* Migrate to AndroidX.

## 0.1.1

* Bump targetSdkVersion to 28
* Clear client-side metadata and state on stop.

## 0.1.0

* onClick is now always called for media button clicks.
* Option to set notifications as ongoing.

## 0.0.15

* Option to set subText in notification.
* Support media item ratings

## 0.0.14

* Can update existing media items.
* Can specify order of Android notification compact actions.
* Bug fix with connect.

## 0.0.13

* Option to preload artwork.
* Allow client to browse media items.

## 0.0.12

* More options to customise the notification content.

## 0.0.11

* Breaking API changes.
* Connection callbacks replaced by a streams API.
* AudioService properties for playbackState, currentMediaItem, queue.
* Option to set Android notification channel description.
* AudioService.customAction awaits completion of the action.

## 0.0.10

* Bug fixes with queue management.
* AudioService.start completes when the background task is ready.

## 0.0.9

* Support queue management.

## 0.0.8

* Bug fix.

## 0.0.7

* onMediaChanged takes MediaItem parameter.
* Support playFromMediaId, fastForward, rewind.

## 0.0.6

* All APIs address media items by String mediaId.

## 0.0.5

* Show media art in notification and lock screen.

## 0.0.4

* Support and example for playing TextToSpeech.
* Click notification to launch UI.
* More properties added to MediaItem.
* Minor API changes.

## 0.0.3

* Pause now keeps background isolate running
* Notification channel id is generated from package name
* Updated example to use audioplayer plugin
* Fixed media button handling

## 0.0.2

* Better connection handling.

## 0.0.1

* Initial release.<|MERGE_RESOLUTION|>--- conflicted
+++ resolved
@@ -1,12 +1,10 @@
-<<<<<<< HEAD
 ## 0.19.0
 
 * Remove deprecated BackgroundAudioTask API.
-=======
+
 ## 0.18.9
 
 * Add Android Auto manifest entry for example app (@ColinSchmale).
->>>>>>> f188cd9a
 
 ## 0.18.8
 
