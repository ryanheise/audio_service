<<<<<<< HEAD
## 0.19.0

* Remove deprecated BackgroundAudioTask API.
=======
## 0.18.8

* Improve efficiency of mediaItem updates (@nt4f04uNd).
>>>>>>> 6f8287bb

## 0.18.7

* Fix stopForeground bug on Android SDK < 24.
* Migrate to androidx.media 1.6.0 (@snipd-mikel)
* Propagate MediaItem extras to Android Auto (@snipd-mikel)
* Update progress bar in Android Auto (@snipd-mikel)

## 0.18.6

* Fix build when targeting Android 13.
* Add MediaItem.artHeaders.

## 0.18.5

* Add AudioServiceFragmentActivity (@deimantasa).
* Support `content://` art URIs in notification on Android (@nt4f04uNd).
* Document Android foregroundServiceType.

## 0.18.4

* Fix Android FlutterJNI error after quick relaunch. 
* Fix Android NPE when destroying additional FlutterEngines.

## 0.18.3

* Fix build when targeting Android 12.

## 0.18.2

* Guard against NPE when Android service is destroyed quickly.
* Migrate to flutter_lints.
* Queue messages from platform if init() called late.
* Fix deep linking on Android (@vishna/@ryanheise).

## 0.18.1

* Remove iOS notification on stop.
* Fix setSpeed action on iOS.
* Eliminate redundant notification updates on Android.
* Handle null album and artist on web (@nt4f04uNd).
* Fix multithreaded crash in notification tap (@nt4f04uNd).
* Fix regression to show album art on lock screen (@nt4f04uNd).
* Add playlist/shuffle/loop example.

## 0.18.0

* Use a single isolate for easier communication.
* Replace BackgroundAudioTask by AudioHandler.
* Replace AudioService.start by AudioService.init.
* Android Auto support.
* Android 11 media session resumption support.
* Federated plugin model.
* Composable audio handlers (@yringler).
* More callbacks:
  * prepareFromSearch
  * prepareFromUri
  * playFromSearch
  * playFromUri
  * addQueueItems
  * removeQueueItemAt
  * setCaptioningEnabled
  * getMediaItem
  * search
  * androidSetRemoteVolume
  * androidAdjustRemoteVolume
* More state:
  * queueTitle
  * ratingStyle
  * androidPlaybackInfo
  * customState
* Default platform implementation for Windows/Linux (@keaganhilliard)
* iOS/macOS control center bug fixes (@nt4f04uNd)
* Fix queue index out of bounds bug (@kcrebound)
* Fix bug when starting foreground service from background (@chengyuhui)
* Make MediaItem.album nullable (@letiagoalves)
* Code quality:
  * Unit tests (@suragch, @nt4f04uNd)
  * Strong-mode and pedantic lints, code consistency (@nt4f04uNd)
* Improve artUri performance on Android (@nt4f04uNd)
* Better detection of browser support (@nt4f04uNd)

## 0.17.1

* Support rxdart 0.27.0.

## 0.17.0

* Null safety.
* Change artUri type from String to Uri.

## 0.16.2+1

* Mention upcoming 0.18.0 release in README.

## 0.16.2

* Fix positionStream bug when seek is interrupted by onStop.
* Fix JS name clash for MediaMetadata.
* Update NowPlayingInfo speed correctly on iOS (@ryotayama).

## 0.16.1

* Fix bug in start() when using HttpOverrides.

## 0.16.0

* setState parameters default to previous state.
* Change updateTime from Duration to DateTime.
* Rename newStartRating to newStarRating.
* Declare type of MediaItem.extras (@hacker1024).
* Unit tests.
* Fix compile error on macOS.
* Update dependencies.

## 0.15.3

* Add positionStream and runningStream.
* Add androidShowNotificationBadge option (@aleexbt).

## 0.15.2

* Process connect/disconnect/start requests in a queue.
* Guard against null setState arguments.
* Range check in onSkipToPrevious (@snaeji).

## 0.15.1

* Fix loading of file:// artUri values.
* Allow booleans/doubles in MediaItems.
* Silently ignore duplicate onStop requests.

## 0.15.0

* Web support (@keaganhilliard)
* macOS support (@hacker1024)
* Route next/previous buttons to onClick on Android (@stonega)
* Correctly scale skip intervals for control center (@subhash279)
* Handle repeated stop/start calls more robustly.
* Fix Android 11 bugs.

## 0.14.1

* audio_session dependency now supports minSdkVersion 16 on Android.

## 0.14.0

* audio session management now handled by audio_session (see [Migration Guide](https://github.com/ryanheise/audio_service/wiki/Migration-Guide#0140)).
* Exceptions in background audio task are logged and forwarded to client.

## 0.13.0

* All BackgroundAudioTask callbacks are now async.
* Add default implementation of onSkipToNext/onSkipToPrevious.
* Bug fixes.

## 0.12.0

* Add setRepeatMode/setShuffleMode.
* Enable iOS Control Center buttons based on setState.
* Support seek forward/backward in iOS Control Center.
* Add default behaviour to BackgroundAudioTask.
* Bug fixes.
* Simplify example.

## 0.11.2

* Fix bug with album metadata on Android.

## 0.11.1

* Allow setting the iOS audio session category and options.
* Allow AudioServiceWidget to recognise swipe gesture on iOS.
* Check for null title and album on Android.

## 0.11.0

* Breaking change: onStop must await super.onStop to shutdown task.
* Fix Android memory leak.

## 0.10.0

* Replace androidStopOnRemoveTask with onTaskRemoved callback.
* Add onClose callback.
* Breaking change: new MediaButtonReceiver in AndroidManifest.xml.

## 0.9.0

* New state model: split into playing + processingState.
* androidStopForegroundOnPause ties foreground state to playing state.
* Add MediaItem.toJson/fromJson.
* Add AudioService.notificationClickEventStream (Android).
* Add AudioService.updateMediaItem.
* Add AudioService.setSpeed.
* Add PlaybackState.bufferedPosition.
* Add custom AudioService.start parameters.
* Rename replaceQueue -> updateQueue.
* Rename Android-specific start parameters with android- prefix.
* Use Duration type for all time values.
* Pass fastForward/rewind intervals through to background task.
* Allow connections from background contexts (e.g. android_alarm_manager).
* Unify iOS/Android focus APIs.
* Bug fixes and dependency updates.

## 0.8.0

* Allow UI to await the result of custom actions.
* Allow background to broadcast custom events to UI.
* Improve memory management for art bitmaps on Android.
* Convenience methods: replaceQueue, playMediaItem, addQueueItems.
* Bug fixes and dependency updates.

## 0.7.2

* Shutdown background task if task killed by IO (Android).
* Bug fixes and dependency updates.

## 0.7.1

* Add AudioServiceWidget to auto-manage connections.
* Allow file URIs for artUri.

## 0.7.0

* Support skip forward/backward in command center (iOS).
* Add 'extras' field to MediaItem.
* Artwork caching and preloading supported on Android+iOS.
* Bug fixes.

## 0.6.2

* Bug fixes.

## 0.6.1

* Option to stop service on closing task (Android).

## 0.6.0

* Migrated to V2 embedding API (Flutter 1.12).

## 0.5.7

* Destroy isolates after use.

## 0.5.6

* Support Flutter 1.12.

## 0.5.5

* Bump sdk version to 2.6.0.

## 0.5.4

* Fix Android memory leak.

## 0.5.3

* Support Queue, album art and other missing features on iOS.

## 0.5.2

* Update documentation and example.

## 0.5.1

* Playback state broadcast on connect (iOS).

## 0.5.0

* Partial iOS support.

## 0.4.2

* Option to call stopForeground on pause.

## 0.4.1

* Fix queue support bug

## 0.4.0

* Breaking change: AudioServiceBackground.run takes a single parameter.

## 0.3.1

* Update example to disconnect when pressing back button.

## 0.3.0

* Breaking change: updateTime now measured since epoch instead of boot time.

## 0.2.1

* Streams use RxDart BehaviorSubject.

## 0.2.0

* Migrate to AndroidX.

## 0.1.1

* Bump targetSdkVersion to 28
* Clear client-side metadata and state on stop.

## 0.1.0

* onClick is now always called for media button clicks.
* Option to set notifications as ongoing.

## 0.0.15

* Option to set subText in notification.
* Support media item ratings

## 0.0.14

* Can update existing media items.
* Can specify order of Android notification compact actions.
* Bug fix with connect.

## 0.0.13

* Option to preload artwork.
* Allow client to browse media items.

## 0.0.12

* More options to customise the notification content.

## 0.0.11

* Breaking API changes.
* Connection callbacks replaced by a streams API.
* AudioService properties for playbackState, currentMediaItem, queue.
* Option to set Android notification channel description.
* AudioService.customAction awaits completion of the action.

## 0.0.10

* Bug fixes with queue management.
* AudioService.start completes when the background task is ready.

## 0.0.9

* Support queue management.

## 0.0.8

* Bug fix.

## 0.0.7

* onMediaChanged takes MediaItem parameter.
* Support playFromMediaId, fastForward, rewind.

## 0.0.6

* All APIs address media items by String mediaId.

## 0.0.5

* Show media art in notification and lock screen.

## 0.0.4

* Support and example for playing TextToSpeech.
* Click notification to launch UI.
* More properties added to MediaItem.
* Minor API changes.

## 0.0.3

* Pause now keeps background isolate running
* Notification channel id is generated from package name
* Updated example to use audioplayer plugin
* Fixed media button handling

## 0.0.2

* Better connection handling.

## 0.0.1

* Initial release.<|MERGE_RESOLUTION|>--- conflicted
+++ resolved
@@ -1,12 +1,10 @@
-<<<<<<< HEAD
 ## 0.19.0
 
 * Remove deprecated BackgroundAudioTask API.
-=======
+
 ## 0.18.8
 
 * Improve efficiency of mediaItem updates (@nt4f04uNd).
->>>>>>> 6f8287bb
 
 ## 0.18.7
 
