--- conflicted
+++ resolved
@@ -1,13 +1,13 @@
-## 0.18.6
-
-<<<<<<< HEAD
-* Fix build when targeting Android 13.
-* Add MediaItem.artHeaders.
-=======
+## 0.18.7
+
 * Migrate to androidx.media 1.6.0 (@snipd-mikel)
 * Propagate MediaItem extras to Android Auto (@snipd-mikel)
 * Update progress bar in Android Auto (@snipd-mikel)
->>>>>>> 2c32a061
+
+## 0.18.6
+
+* Fix build when targeting Android 13.
+* Add MediaItem.artHeaders.
 
 ## 0.18.5
 
