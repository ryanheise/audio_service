--- conflicted
+++ resolved
@@ -1,12 +1,10 @@
-<<<<<<< HEAD
 ## 0.19.0
 
 * Remove deprecated BackgroundAudioTask API.
-=======
+
 ## 0.18.5
 
 * Add AudioServiceFragmentActivity.
->>>>>>> f4ac39f6
 
 ## 0.18.4
 
