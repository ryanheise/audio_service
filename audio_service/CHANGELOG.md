<<<<<<< HEAD
## 0.19.0

* Remove deprecated BackgroundAudioTask API.
=======
## 0.18.6

* Fix build when targeting Android 13.
>>>>>>> 5fa9c2b4

## 0.18.5

* Add AudioServiceFragmentActivity (@deimantasa).
* Support `content://` art URIs in notification on Android (@nt4f04uNd).
* Document Android foregroundServiceType.

## 0.18.4

* Fix Android FlutterJNI error after quick relaunch. 
* Fix Android NPE when destroying additional FlutterEngines.

## 0.18.3

* Fix build when targeting Android 12.

## 0.18.2

* Guard against NPE when Android service is destroyed quickly.
* Migrate to flutter_lints.
* Queue messages from platform if init() called late.
* Fix deep linking on Android (@vishna/@ryanheise).

## 0.18.1

* Remove iOS notification on stop.
* Fix setSpeed action on iOS.
* Eliminate redundant notification updates on Android.
* Handle null album and artist on web (@nt4f04uNd).
* Fix multithreaded crash in notification tap (@nt4f04uNd).
* Fix regression to show album art on lock screen (@nt4f04uNd).
* Add playlist/shuffle/loop example.

## 0.18.0

* Use a single isolate for easier communication.
* Replace BackgroundAudioTask by AudioHandler.
* Replace AudioService.start by AudioService.init.
* Android Auto support.
* Android 11 media session resumption support.
* Federated plugin model.
* Composable audio handlers (@yringler).
* More callbacks:
  * prepareFromSearch
  * prepareFromUri
  * playFromSearch
  * playFromUri
  * addQueueItems
  * removeQueueItemAt
  * setCaptioningEnabled
  * getMediaItem
  * search
  * androidSetRemoteVolume
  * androidAdjustRemoteVolume
* More state:
  * queueTitle
  * ratingStyle
  * androidPlaybackInfo
  * customState
* Default platform implementation for Windows/Linux (@keaganhilliard)
* iOS/macOS control center bug fixes (@nt4f04uNd)
* Fix queue index out of bounds bug (@kcrebound)
* Fix bug when starting foreground service from background (@chengyuhui)
* Make MediaItem.album nullable (@letiagoalves)
* Code quality:
  * Unit tests (@suragch, @nt4f04uNd)
  * Strong-mode and pedantic lints, code consistency (@nt4f04uNd)
* Improve artUri performance on Android (@nt4f04uNd)
* Better detection of browser support (@nt4f04uNd)

## 0.17.1

* Support rxdart 0.27.0.

## 0.17.0

* Null safety.
* Change artUri type from String to Uri.

## 0.16.2+1

* Mention upcoming 0.18.0 release in README.

## 0.16.2

* Fix positionStream bug when seek is interrupted by onStop.
* Fix JS name clash for MediaMetadata.
* Update NowPlayingInfo speed correctly on iOS (@ryotayama).

## 0.16.1

* Fix bug in start() when using HttpOverrides.

## 0.16.0

* setState parameters default to previous state.
* Change updateTime from Duration to DateTime.
* Rename newStartRating to newStarRating.
* Declare type of MediaItem.extras (@hacker1024).
* Unit tests.
* Fix compile error on macOS.
* Update dependencies.

## 0.15.3

* Add positionStream and runningStream.
* Add androidShowNotificationBadge option (@aleexbt).

## 0.15.2

* Process connect/disconnect/start requests in a queue.
* Guard against null setState arguments.
* Range check in onSkipToPrevious (@snaeji).

## 0.15.1

* Fix loading of file:// artUri values.
* Allow booleans/doubles in MediaItems.
* Silently ignore duplicate onStop requests.

## 0.15.0

* Web support (@keaganhilliard)
* macOS support (@hacker1024)
* Route next/previous buttons to onClick on Android (@stonega)
* Correctly scale skip intervals for control center (@subhash279)
* Handle repeated stop/start calls more robustly.
* Fix Android 11 bugs.

## 0.14.1

* audio_session dependency now supports minSdkVersion 16 on Android.

## 0.14.0

* audio session management now handled by audio_session (see [Migration Guide](https://github.com/ryanheise/audio_service/wiki/Migration-Guide#0140)).
* Exceptions in background audio task are logged and forwarded to client.

## 0.13.0

* All BackgroundAudioTask callbacks are now async.
* Add default implementation of onSkipToNext/onSkipToPrevious.
* Bug fixes.

## 0.12.0

* Add setRepeatMode/setShuffleMode.
* Enable iOS Control Center buttons based on setState.
* Support seek forward/backward in iOS Control Center.
* Add default behaviour to BackgroundAudioTask.
* Bug fixes.
* Simplify example.

## 0.11.2

* Fix bug with album metadata on Android.

## 0.11.1

* Allow setting the iOS audio session category and options.
* Allow AudioServiceWidget to recognise swipe gesture on iOS.
* Check for null title and album on Android.

## 0.11.0

* Breaking change: onStop must await super.onStop to shutdown task.
* Fix Android memory leak.

## 0.10.0

* Replace androidStopOnRemoveTask with onTaskRemoved callback.
* Add onClose callback.
* Breaking change: new MediaButtonReceiver in AndroidManifest.xml.

## 0.9.0

* New state model: split into playing + processingState.
* androidStopForegroundOnPause ties foreground state to playing state.
* Add MediaItem.toJson/fromJson.
* Add AudioService.notificationClickEventStream (Android).
* Add AudioService.updateMediaItem.
* Add AudioService.setSpeed.
* Add PlaybackState.bufferedPosition.
* Add custom AudioService.start parameters.
* Rename replaceQueue -> updateQueue.
* Rename Android-specific start parameters with android- prefix.
* Use Duration type for all time values.
* Pass fastForward/rewind intervals through to background task.
* Allow connections from background contexts (e.g. android_alarm_manager).
* Unify iOS/Android focus APIs.
* Bug fixes and dependency updates.

## 0.8.0

* Allow UI to await the result of custom actions.
* Allow background to broadcast custom events to UI.
* Improve memory management for art bitmaps on Android.
* Convenience methods: replaceQueue, playMediaItem, addQueueItems.
* Bug fixes and dependency updates.

## 0.7.2

* Shutdown background task if task killed by IO (Android).
* Bug fixes and dependency updates.

## 0.7.1

* Add AudioServiceWidget to auto-manage connections.
* Allow file URIs for artUri.

## 0.7.0

* Support skip forward/backward in command center (iOS).
* Add 'extras' field to MediaItem.
* Artwork caching and preloading supported on Android+iOS.
* Bug fixes.

## 0.6.2

* Bug fixes.

## 0.6.1

* Option to stop service on closing task (Android).

## 0.6.0

* Migrated to V2 embedding API (Flutter 1.12).

## 0.5.7

* Destroy isolates after use.

## 0.5.6

* Support Flutter 1.12.

## 0.5.5

* Bump sdk version to 2.6.0.

## 0.5.4

* Fix Android memory leak.

## 0.5.3

* Support Queue, album art and other missing features on iOS.

## 0.5.2

* Update documentation and example.

## 0.5.1

* Playback state broadcast on connect (iOS).

## 0.5.0

* Partial iOS support.

## 0.4.2

* Option to call stopForeground on pause.

## 0.4.1

* Fix queue support bug

## 0.4.0

* Breaking change: AudioServiceBackground.run takes a single parameter.

## 0.3.1

* Update example to disconnect when pressing back button.

## 0.3.0

* Breaking change: updateTime now measured since epoch instead of boot time.

## 0.2.1

* Streams use RxDart BehaviorSubject.

## 0.2.0

* Migrate to AndroidX.

## 0.1.1

* Bump targetSdkVersion to 28
* Clear client-side metadata and state on stop.

## 0.1.0

* onClick is now always called for media button clicks.
* Option to set notifications as ongoing.

## 0.0.15

* Option to set subText in notification.
* Support media item ratings

## 0.0.14

* Can update existing media items.
* Can specify order of Android notification compact actions.
* Bug fix with connect.

## 0.0.13

* Option to preload artwork.
* Allow client to browse media items.

## 0.0.12

* More options to customise the notification content.

## 0.0.11

* Breaking API changes.
* Connection callbacks replaced by a streams API.
* AudioService properties for playbackState, currentMediaItem, queue.
* Option to set Android notification channel description.
* AudioService.customAction awaits completion of the action.

## 0.0.10

* Bug fixes with queue management.
* AudioService.start completes when the background task is ready.

## 0.0.9

* Support queue management.

## 0.0.8

* Bug fix.

## 0.0.7

* onMediaChanged takes MediaItem parameter.
* Support playFromMediaId, fastForward, rewind.

## 0.0.6

* All APIs address media items by String mediaId.

## 0.0.5

* Show media art in notification and lock screen.

## 0.0.4

* Support and example for playing TextToSpeech.
* Click notification to launch UI.
* More properties added to MediaItem.
* Minor API changes.

## 0.0.3

* Pause now keeps background isolate running
* Notification channel id is generated from package name
* Updated example to use audioplayer plugin
* Fixed media button handling

## 0.0.2

* Better connection handling.

## 0.0.1

* Initial release.<|MERGE_RESOLUTION|>--- conflicted
+++ resolved
@@ -1,12 +1,10 @@
-<<<<<<< HEAD
 ## 0.19.0
 
 * Remove deprecated BackgroundAudioTask API.
-=======
+
 ## 0.18.6
 
 * Fix build when targeting Android 13.
->>>>>>> 5fa9c2b4
 
 ## 0.18.5
 
