<<<<<<< HEAD
## 0.18.11
* Fix AudioService.position stream inconsistencies
=======
## 0.18.12

* Fix crash with Oppo/OnePlus devices running Android 13.

## 0.18.11

* Support custom media controls (@defsub)
* Support fast forward, rewind and stop when targeting Android 13 (@defsub)
>>>>>>> 544e2f8d

## 0.18.10

* Add support for AGP 8 (@theskyblockman).
* Update AGP to 7.3.0.
* Update minimum flutter version to 3.0.

## 0.18.9

* Fix cache bug in AudioServiceFragmentActivity (@Mordtimer).
* Add Android Auto manifest entry for example app (@ColinSchmale).

## 0.18.8

* Improve efficiency of mediaItem updates (@nt4f04uNd).

## 0.18.7

* Fix stopForeground bug on Android SDK < 24.
* Migrate to androidx.media 1.6.0 (@snipd-mikel)
* Propagate MediaItem extras to Android Auto (@snipd-mikel)
* Update progress bar in Android Auto (@snipd-mikel)

## 0.18.6

* Fix build when targeting Android 13.
* Add MediaItem.artHeaders.

## 0.18.5

* Add AudioServiceFragmentActivity (@deimantasa).
* Support `content://` art URIs in notification on Android (@nt4f04uNd).
* Document Android foregroundServiceType.

## 0.18.4

* Fix Android FlutterJNI error after quick relaunch. 
* Fix Android NPE when destroying additional FlutterEngines.

## 0.18.3

* Fix build when targeting Android 12.

## 0.18.2

* Guard against NPE when Android service is destroyed quickly.
* Migrate to flutter_lints.
* Queue messages from platform if init() called late.
* Fix deep linking on Android (@vishna/@ryanheise).

## 0.18.1

* Remove iOS notification on stop.
* Fix setSpeed action on iOS.
* Eliminate redundant notification updates on Android.
* Handle null album and artist on web (@nt4f04uNd).
* Fix multithreaded crash in notification tap (@nt4f04uNd).
* Fix regression to show album art on lock screen (@nt4f04uNd).
* Add playlist/shuffle/loop example.

## 0.18.0

* Use a single isolate for easier communication.
* Replace BackgroundAudioTask by AudioHandler.
* Replace AudioService.start by AudioService.init.
* Android Auto support.
* Android 11 media session resumption support.
* Federated plugin model.
* Composable audio handlers (@yringler).
* More callbacks:
  * prepareFromSearch
  * prepareFromUri
  * playFromSearch
  * playFromUri
  * addQueueItems
  * removeQueueItemAt
  * setCaptioningEnabled
  * getMediaItem
  * search
  * androidSetRemoteVolume
  * androidAdjustRemoteVolume
* More state:
  * queueTitle
  * ratingStyle
  * androidPlaybackInfo
  * customState
* Default platform implementation for Windows/Linux (@keaganhilliard)
* iOS/macOS control center bug fixes (@nt4f04uNd)
* Fix queue index out of bounds bug (@kcrebound)
* Fix bug when starting foreground service from background (@chengyuhui)
* Make MediaItem.album nullable (@letiagoalves)
* Code quality:
  * Unit tests (@suragch, @nt4f04uNd)
  * Strong-mode and pedantic lints, code consistency (@nt4f04uNd)
* Improve artUri performance on Android (@nt4f04uNd)
* Better detection of browser support (@nt4f04uNd)

## 0.17.1

* Support rxdart 0.27.0.

## 0.17.0

* Null safety.
* Change artUri type from String to Uri.

## 0.16.2+1

* Mention upcoming 0.18.0 release in README.

## 0.16.2

* Fix positionStream bug when seek is interrupted by onStop.
* Fix JS name clash for MediaMetadata.
* Update NowPlayingInfo speed correctly on iOS (@ryotayama).

## 0.16.1

* Fix bug in start() when using HttpOverrides.

## 0.16.0

* setState parameters default to previous state.
* Change updateTime from Duration to DateTime.
* Rename newStartRating to newStarRating.
* Declare type of MediaItem.extras (@hacker1024).
* Unit tests.
* Fix compile error on macOS.
* Update dependencies.

## 0.15.3

* Add positionStream and runningStream.
* Add androidShowNotificationBadge option (@aleexbt).

## 0.15.2

* Process connect/disconnect/start requests in a queue.
* Guard against null setState arguments.
* Range check in onSkipToPrevious (@snaeji).

## 0.15.1

* Fix loading of file:// artUri values.
* Allow booleans/doubles in MediaItems.
* Silently ignore duplicate onStop requests.

## 0.15.0

* Web support (@keaganhilliard)
* macOS support (@hacker1024)
* Route next/previous buttons to onClick on Android (@stonega)
* Correctly scale skip intervals for control center (@subhash279)
* Handle repeated stop/start calls more robustly.
* Fix Android 11 bugs.

## 0.14.1

* audio_session dependency now supports minSdkVersion 16 on Android.

## 0.14.0

* audio session management now handled by audio_session (see [Migration Guide](https://github.com/ryanheise/audio_service/wiki/Migration-Guide#0140)).
* Exceptions in background audio task are logged and forwarded to client.

## 0.13.0

* All BackgroundAudioTask callbacks are now async.
* Add default implementation of onSkipToNext/onSkipToPrevious.
* Bug fixes.

## 0.12.0

* Add setRepeatMode/setShuffleMode.
* Enable iOS Control Center buttons based on setState.
* Support seek forward/backward in iOS Control Center.
* Add default behaviour to BackgroundAudioTask.
* Bug fixes.
* Simplify example.

## 0.11.2

* Fix bug with album metadata on Android.

## 0.11.1

* Allow setting the iOS audio session category and options.
* Allow AudioServiceWidget to recognise swipe gesture on iOS.
* Check for null title and album on Android.

## 0.11.0

* Breaking change: onStop must await super.onStop to shutdown task.
* Fix Android memory leak.

## 0.10.0

* Replace androidStopOnRemoveTask with onTaskRemoved callback.
* Add onClose callback.
* Breaking change: new MediaButtonReceiver in AndroidManifest.xml.

## 0.9.0

* New state model: split into playing + processingState.
* androidStopForegroundOnPause ties foreground state to playing state.
* Add MediaItem.toJson/fromJson.
* Add AudioService.notificationClickEventStream (Android).
* Add AudioService.updateMediaItem.
* Add AudioService.setSpeed.
* Add PlaybackState.bufferedPosition.
* Add custom AudioService.start parameters.
* Rename replaceQueue -> updateQueue.
* Rename Android-specific start parameters with android- prefix.
* Use Duration type for all time values.
* Pass fastForward/rewind intervals through to background task.
* Allow connections from background contexts (e.g. android_alarm_manager).
* Unify iOS/Android focus APIs.
* Bug fixes and dependency updates.

## 0.8.0

* Allow UI to await the result of custom actions.
* Allow background to broadcast custom events to UI.
* Improve memory management for art bitmaps on Android.
* Convenience methods: replaceQueue, playMediaItem, addQueueItems.
* Bug fixes and dependency updates.

## 0.7.2

* Shutdown background task if task killed by IO (Android).
* Bug fixes and dependency updates.

## 0.7.1

* Add AudioServiceWidget to auto-manage connections.
* Allow file URIs for artUri.

## 0.7.0

* Support skip forward/backward in command center (iOS).
* Add 'extras' field to MediaItem.
* Artwork caching and preloading supported on Android+iOS.
* Bug fixes.

## 0.6.2

* Bug fixes.

## 0.6.1

* Option to stop service on closing task (Android).

## 0.6.0

* Migrated to V2 embedding API (Flutter 1.12).

## 0.5.7

* Destroy isolates after use.

## 0.5.6

* Support Flutter 1.12.

## 0.5.5

* Bump sdk version to 2.6.0.

## 0.5.4

* Fix Android memory leak.

## 0.5.3

* Support Queue, album art and other missing features on iOS.

## 0.5.2

* Update documentation and example.

## 0.5.1

* Playback state broadcast on connect (iOS).

## 0.5.0

* Partial iOS support.

## 0.4.2

* Option to call stopForeground on pause.

## 0.4.1

* Fix queue support bug

## 0.4.0

* Breaking change: AudioServiceBackground.run takes a single parameter.

## 0.3.1

* Update example to disconnect when pressing back button.

## 0.3.0

* Breaking change: updateTime now measured since epoch instead of boot time.

## 0.2.1

* Streams use RxDart BehaviorSubject.

## 0.2.0

* Migrate to AndroidX.

## 0.1.1

* Bump targetSdkVersion to 28
* Clear client-side metadata and state on stop.

## 0.1.0

* onClick is now always called for media button clicks.
* Option to set notifications as ongoing.

## 0.0.15

* Option to set subText in notification.
* Support media item ratings

## 0.0.14

* Can update existing media items.
* Can specify order of Android notification compact actions.
* Bug fix with connect.

## 0.0.13

* Option to preload artwork.
* Allow client to browse media items.

## 0.0.12

* More options to customise the notification content.

## 0.0.11

* Breaking API changes.
* Connection callbacks replaced by a streams API.
* AudioService properties for playbackState, currentMediaItem, queue.
* Option to set Android notification channel description.
* AudioService.customAction awaits completion of the action.

## 0.0.10

* Bug fixes with queue management.
* AudioService.start completes when the background task is ready.

## 0.0.9

* Support queue management.

## 0.0.8

* Bug fix.

## 0.0.7

* onMediaChanged takes MediaItem parameter.
* Support playFromMediaId, fastForward, rewind.

## 0.0.6

* All APIs address media items by String mediaId.

## 0.0.5

* Show media art in notification and lock screen.

## 0.0.4

* Support and example for playing TextToSpeech.
* Click notification to launch UI.
* More properties added to MediaItem.
* Minor API changes.

## 0.0.3

* Pause now keeps background isolate running
* Notification channel id is generated from package name
* Updated example to use audioplayer plugin
* Fixed media button handling

## 0.0.2

* Better connection handling.

## 0.0.1

* Initial release.<|MERGE_RESOLUTION|>--- conflicted
+++ resolved
@@ -1,7 +1,6 @@
-<<<<<<< HEAD
-## 0.18.11
+## 0.18.13
 * Fix AudioService.position stream inconsistencies
-=======
+
 ## 0.18.12
 
 * Fix crash with Oppo/OnePlus devices running Android 13.
@@ -10,7 +9,6 @@
 
 * Support custom media controls (@defsub)
 * Support fast forward, rewind and stop when targeting Android 13 (@defsub)
->>>>>>> 544e2f8d
 
 ## 0.18.10
 
