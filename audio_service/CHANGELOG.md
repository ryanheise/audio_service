--- conflicted
+++ resolved
@@ -1,13 +1,10 @@
 ## 0.18.10
 
-<<<<<<< HEAD
 * Support custom media controls (@defsub)
 * Support fast forward, rewind and stop when targeting Android 13 (@defsub)
-=======
 * Add support for AGP 8 (@theskyblockman).
 * Update AGP to 7.3.0.
 * Update minimum flutter version to 3.0.
->>>>>>> 2a4f5d5d
 
 ## 0.18.9
 
