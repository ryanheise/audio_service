<<<<<<< HEAD
## 0.19.0

* Remove deprecated BackgroundAudioTask API.
=======
## 0.18.12

* Fix crash with Oppo/OnePlus devices running Android 13.
>>>>>>> aa74e070

## 0.18.11

* Support custom media controls (@defsub)
* Support fast forward, rewind and stop when targeting Android 13 (@defsub)

## 0.18.10

* Add support for AGP 8 (@theskyblockman).
* Update AGP to 7.3.0.
* Update minimum flutter version to 3.0.

## 0.18.9

* Fix cache bug in AudioServiceFragmentActivity (@Mordtimer).
* Add Android Auto manifest entry for example app (@ColinSchmale).

## 0.18.8

* Improve efficiency of mediaItem updates (@nt4f04uNd).

## 0.18.7

* Fix stopForeground bug on Android SDK < 24.
* Migrate to androidx.media 1.6.0 (@snipd-mikel)
* Propagate MediaItem extras to Android Auto (@snipd-mikel)
* Update progress bar in Android Auto (@snipd-mikel)

## 0.18.6

* Fix build when targeting Android 13.
* Add MediaItem.artHeaders.

## 0.18.5

* Add AudioServiceFragmentActivity (@deimantasa).
* Support `content://` art URIs in notification on Android (@nt4f04uNd).
* Document Android foregroundServiceType.

## 0.18.4

* Fix Android FlutterJNI error after quick relaunch. 
* Fix Android NPE when destroying additional FlutterEngines.

## 0.18.3

* Fix build when targeting Android 12.

## 0.18.2

* Guard against NPE when Android service is destroyed quickly.
* Migrate to flutter_lints.
* Queue messages from platform if init() called late.
* Fix deep linking on Android (@vishna/@ryanheise).

## 0.18.1

* Remove iOS notification on stop.
* Fix setSpeed action on iOS.
* Eliminate redundant notification updates on Android.
* Handle null album and artist on web (@nt4f04uNd).
* Fix multithreaded crash in notification tap (@nt4f04uNd).
* Fix regression to show album art on lock screen (@nt4f04uNd).
* Add playlist/shuffle/loop example.

## 0.18.0

* Use a single isolate for easier communication.
* Replace BackgroundAudioTask by AudioHandler.
* Replace AudioService.start by AudioService.init.
* Android Auto support.
* Android 11 media session resumption support.
* Federated plugin model.
* Composable audio handlers (@yringler).
* More callbacks:
  * prepareFromSearch
  * prepareFromUri
  * playFromSearch
  * playFromUri
  * addQueueItems
  * removeQueueItemAt
  * setCaptioningEnabled
  * getMediaItem
  * search
  * androidSetRemoteVolume
  * androidAdjustRemoteVolume
* More state:
  * queueTitle
  * ratingStyle
  * androidPlaybackInfo
  * customState
* Default platform implementation for Windows/Linux (@keaganhilliard)
* iOS/macOS control center bug fixes (@nt4f04uNd)
* Fix queue index out of bounds bug (@kcrebound)
* Fix bug when starting foreground service from background (@chengyuhui)
* Make MediaItem.album nullable (@letiagoalves)
* Code quality:
  * Unit tests (@suragch, @nt4f04uNd)
  * Strong-mode and pedantic lints, code consistency (@nt4f04uNd)
* Improve artUri performance on Android (@nt4f04uNd)
* Better detection of browser support (@nt4f04uNd)

## 0.17.1

* Support rxdart 0.27.0.

## 0.17.0

* Null safety.
* Change artUri type from String to Uri.

## 0.16.2+1

* Mention upcoming 0.18.0 release in README.

## 0.16.2

* Fix positionStream bug when seek is interrupted by onStop.
* Fix JS name clash for MediaMetadata.
* Update NowPlayingInfo speed correctly on iOS (@ryotayama).

## 0.16.1

* Fix bug in start() when using HttpOverrides.

## 0.16.0

* setState parameters default to previous state.
* Change updateTime from Duration to DateTime.
* Rename newStartRating to newStarRating.
* Declare type of MediaItem.extras (@hacker1024).
* Unit tests.
* Fix compile error on macOS.
* Update dependencies.

## 0.15.3

* Add positionStream and runningStream.
* Add androidShowNotificationBadge option (@aleexbt).

## 0.15.2

* Process connect/disconnect/start requests in a queue.
* Guard against null setState arguments.
* Range check in onSkipToPrevious (@snaeji).

## 0.15.1

* Fix loading of file:// artUri values.
* Allow booleans/doubles in MediaItems.
* Silently ignore duplicate onStop requests.

## 0.15.0

* Web support (@keaganhilliard)
* macOS support (@hacker1024)
* Route next/previous buttons to onClick on Android (@stonega)
* Correctly scale skip intervals for control center (@subhash279)
* Handle repeated stop/start calls more robustly.
* Fix Android 11 bugs.

## 0.14.1

* audio_session dependency now supports minSdkVersion 16 on Android.

## 0.14.0

* audio session management now handled by audio_session (see [Migration Guide](https://github.com/ryanheise/audio_service/wiki/Migration-Guide#0140)).
* Exceptions in background audio task are logged and forwarded to client.

## 0.13.0

* All BackgroundAudioTask callbacks are now async.
* Add default implementation of onSkipToNext/onSkipToPrevious.
* Bug fixes.

## 0.12.0

* Add setRepeatMode/setShuffleMode.
* Enable iOS Control Center buttons based on setState.
* Support seek forward/backward in iOS Control Center.
* Add default behaviour to BackgroundAudioTask.
* Bug fixes.
* Simplify example.

## 0.11.2

* Fix bug with album metadata on Android.

## 0.11.1

* Allow setting the iOS audio session category and options.
* Allow AudioServiceWidget to recognise swipe gesture on iOS.
* Check for null title and album on Android.

## 0.11.0

* Breaking change: onStop must await super.onStop to shutdown task.
* Fix Android memory leak.

## 0.10.0

* Replace androidStopOnRemoveTask with onTaskRemoved callback.
* Add onClose callback.
* Breaking change: new MediaButtonReceiver in AndroidManifest.xml.

## 0.9.0

* New state model: split into playing + processingState.
* androidStopForegroundOnPause ties foreground state to playing state.
* Add MediaItem.toJson/fromJson.
* Add AudioService.notificationClickEventStream (Android).
* Add AudioService.updateMediaItem.
* Add AudioService.setSpeed.
* Add PlaybackState.bufferedPosition.
* Add custom AudioService.start parameters.
* Rename replaceQueue -> updateQueue.
* Rename Android-specific start parameters with android- prefix.
* Use Duration type for all time values.
* Pass fastForward/rewind intervals through to background task.
* Allow connections from background contexts (e.g. android_alarm_manager).
* Unify iOS/Android focus APIs.
* Bug fixes and dependency updates.

## 0.8.0

* Allow UI to await the result of custom actions.
* Allow background to broadcast custom events to UI.
* Improve memory management for art bitmaps on Android.
* Convenience methods: replaceQueue, playMediaItem, addQueueItems.
* Bug fixes and dependency updates.

## 0.7.2

* Shutdown background task if task killed by IO (Android).
* Bug fixes and dependency updates.

## 0.7.1

* Add AudioServiceWidget to auto-manage connections.
* Allow file URIs for artUri.

## 0.7.0

* Support skip forward/backward in command center (iOS).
* Add 'extras' field to MediaItem.
* Artwork caching and preloading supported on Android+iOS.
* Bug fixes.

## 0.6.2

* Bug fixes.

## 0.6.1

* Option to stop service on closing task (Android).

## 0.6.0

* Migrated to V2 embedding API (Flutter 1.12).

## 0.5.7

* Destroy isolates after use.

## 0.5.6

* Support Flutter 1.12.

## 0.5.5

* Bump sdk version to 2.6.0.

## 0.5.4

* Fix Android memory leak.

## 0.5.3

* Support Queue, album art and other missing features on iOS.

## 0.5.2

* Update documentation and example.

## 0.5.1

* Playback state broadcast on connect (iOS).

## 0.5.0

* Partial iOS support.

## 0.4.2

* Option to call stopForeground on pause.

## 0.4.1

* Fix queue support bug

## 0.4.0

* Breaking change: AudioServiceBackground.run takes a single parameter.

## 0.3.1

* Update example to disconnect when pressing back button.

## 0.3.0

* Breaking change: updateTime now measured since epoch instead of boot time.

## 0.2.1

* Streams use RxDart BehaviorSubject.

## 0.2.0

* Migrate to AndroidX.

## 0.1.1

* Bump targetSdkVersion to 28
* Clear client-side metadata and state on stop.

## 0.1.0

* onClick is now always called for media button clicks.
* Option to set notifications as ongoing.

## 0.0.15

* Option to set subText in notification.
* Support media item ratings

## 0.0.14

* Can update existing media items.
* Can specify order of Android notification compact actions.
* Bug fix with connect.

## 0.0.13

* Option to preload artwork.
* Allow client to browse media items.

## 0.0.12

* More options to customise the notification content.

## 0.0.11

* Breaking API changes.
* Connection callbacks replaced by a streams API.
* AudioService properties for playbackState, currentMediaItem, queue.
* Option to set Android notification channel description.
* AudioService.customAction awaits completion of the action.

## 0.0.10

* Bug fixes with queue management.
* AudioService.start completes when the background task is ready.

## 0.0.9

* Support queue management.

## 0.0.8

* Bug fix.

## 0.0.7

* onMediaChanged takes MediaItem parameter.
* Support playFromMediaId, fastForward, rewind.

## 0.0.6

* All APIs address media items by String mediaId.

## 0.0.5

* Show media art in notification and lock screen.

## 0.0.4

* Support and example for playing TextToSpeech.
* Click notification to launch UI.
* More properties added to MediaItem.
* Minor API changes.

## 0.0.3

* Pause now keeps background isolate running
* Notification channel id is generated from package name
* Updated example to use audioplayer plugin
* Fixed media button handling

## 0.0.2

* Better connection handling.

## 0.0.1

* Initial release.<|MERGE_RESOLUTION|>--- conflicted
+++ resolved
@@ -1,12 +1,10 @@
-<<<<<<< HEAD
 ## 0.19.0
 
 * Remove deprecated BackgroundAudioTask API.
-=======
+
 ## 0.18.12
 
 * Fix crash with Oppo/OnePlus devices running Android 13.
->>>>>>> aa74e070
 
 ## 0.18.11
 
