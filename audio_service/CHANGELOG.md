--- conflicted
+++ resolved
@@ -1,12 +1,10 @@
-<<<<<<< HEAD
 ## 0.19.0
 
 * Remove deprecated BackgroundAudioTask API.
-=======
+
 ## 0.18.4
 
 * Fix Android FlutterJNI error after quick relaunch. 
->>>>>>> 2263fd5c
 
 ## 0.18.3
 
