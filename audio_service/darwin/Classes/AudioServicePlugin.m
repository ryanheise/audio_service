--- conflicted
+++ resolved
@@ -291,13 +291,9 @@
         nowPlayingInfo[MPMediaItemPropertyAlbumTitle] = mediaItem[@"album"];
         if (mediaItem[@"artist"] != [NSNull null]) {
             nowPlayingInfo[MPMediaItemPropertyArtist] = mediaItem[@"artist"];
-<<<<<<< HEAD
+        }
+        if (mediaItem[@"duration"] != [NSNull null]) {
             nowPlayingInfo[MPMediaItemPropertyPlaybackDuration] = [NSNumber numberWithDouble: ([mediaItem[@"duration"] doubleValue] / 1000)];
-=======
-        }
-        if (mediaItem[@"duration"] != [NSNull null]) {
-            nowPlayingInfo[MPMediaItemPropertyPlaybackDuration] = [NSNumber numberWithUnsignedLong: ([mediaItem[@"duration"] unsignedLongValue] / 1000)];
->>>>>>> ee050584
         }
         if (@available(iOS 3.0, macOS 10.13.2, *)) {
             if (artwork) {
