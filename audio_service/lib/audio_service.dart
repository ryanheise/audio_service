--- conflicted
+++ resolved
@@ -850,19 +850,6 @@
   /// A stream that broadcasts the status of the notificationClick event.
   static ValueStream<bool> get notificationClicked => _notificationClicked;
 
-<<<<<<< HEAD
-  static BehaviorSubject<Duration>? _positionSubject;
-=======
-  static late ReceivePort _customActionReceivePort;
-
-  /// Connect to the [AudioHandler] from another isolate. The [AudioHandler]
-  /// must have been initialised via [init] prior to connecting.
-  static Future<AudioHandler> connectFromIsolate() async {
-    WidgetsFlutterBinding.ensureInitialized();
-    return _IsolateAudioHandler();
-  }
->>>>>>> 4996134a
-
   static final _compatibilitySwitcher = SwitchAudioHandler();
 
   /// Register the app's [AudioHandler] with configuration options.
@@ -2237,7 +2224,7 @@
   ValueStream<dynamic> get customState => _customState;
 
   StreamSubscription<PlaybackState>? _playbackStateSubscription;
-  StreamSubscription<List<MediaItem>?>? _queueSubscription;
+  StreamSubscription<List<MediaItem>>? _queueSubscription;
   StreamSubscription<String>? _queueTitleSubscription;
   StreamSubscription<MediaItem?>? _mediaItemSubscription;
   StreamSubscription<AndroidPlaybackInfo>? _androidPlaybackInfoSubscription;
@@ -2550,14 +2537,8 @@
   final BehaviorSubject<PlaybackState> playbackState = BehaviorSubject();
 
   @override
-<<<<<<< HEAD
-  final BehaviorSubject<List<MediaItem>?> queue = BehaviorSubject();
-
-=======
-  // ignore: close_sinks
-  final BehaviorSubject<List<MediaItem>> queue =
-      BehaviorSubject.seeded(<MediaItem>[]);
->>>>>>> 4996134a
+  final BehaviorSubject<List<MediaItem>> queue = BehaviorSubject();
+
   @override
   final BehaviorSubject<String> queueTitle = BehaviorSubject();
 
