import 'dart:async';
import 'dart:isolate';
import 'dart:ui';

import 'package:audio_service_platform_interface/audio_service_platform_interface.dart';
import 'package:audio_session/audio_session.dart';
import 'package:flutter/foundation.dart';
import 'package:flutter/material.dart';
import 'package:flutter/services.dart';
import 'package:flutter_cache_manager/flutter_cache_manager.dart';
import 'package:rxdart/rxdart.dart';

AudioServicePlatform _platform = AudioServicePlatform.instance;

/// The buttons on a headset.
enum MediaButton {
  /// The "media" button on Android, or the play/pause button on iOS.
  media,

  /// The "skip to next" button.
  next,

  /// The "skip to previous" button.
  previous,
}

/// The actons associated with playing audio.
enum MediaAction {
  /// Stop playing audio.
  stop,

  /// Pause audio.
  pause,

  /// Play or resume audio.
  play,

  /// Rewind.
  rewind,

  /// Skip to the previous media item.
  skipToPrevious,

  /// Skip to the next media item.
  skipToNext,

  /// Fast forward.
  fastForward,

  /// Set a rating for the current media item.
  setRating,

  /// Seek within the current media item.
  seek,

  /// Toggle between playing and paused.
  playPause,

  /// Play a given media item by ID.
  playFromMediaId,

  /// Play media from a search.
  playFromSearch,

  /// Skip to a queue item.
  skipToQueueItem,

  /// Play media from a URI.
  playFromUri,

  /// Prepare media for playback.
  prepare,

  /// Prepare media for playback by ID.
  prepareFromMediaId,

  /// Prepare media for playback from a search.
  prepareFromSearch,

  /// Prepare media for playback from a URI.
  prepareFromUri,

  /// Set the repeat mode.
  setRepeatMode,

  /// Unused.
  unused_1,

  /// Unused.
  unused_2,

  /// Set the shuffle mode.
  setShuffleMode,

  /// Seek backwards continuously.
  seekBackward,

  /// Seek forwards continuously.
  seekForward,
}

/// The states of audio processing.
enum AudioProcessingState {
  /// There hasn't been any resource loaded yet.
  idle,

  /// Resource is being loaded.
  loading,

  /// Resource is being buffered.
  buffering,

  /// Resource is buffered enough and available for playback.
  ready,

  /// The end of resource was reached.
  completed,

  /// There was an error loading resource.
  ///
  /// [PlaybackState.errorCode] and [PlaybackState.errorMessage] will be not null
  /// in this state.
  error,
}

/// The playback state which includes a [playing] boolean state, a processing
/// state such as [AudioProcessingState.buffering], the playback position and
/// the currently enabled actions to be shown in the Android notification or the
/// iOS control center.
class PlaybackState {
  /// The audio processing state e.g. [AudioProcessingState.buffering].
  final AudioProcessingState processingState;

  /// Whether audio is either playing, or will play as soon as [processingState]
  /// is [AudioProcessingState.ready]. A true value should be broadcast whenever
  /// it would be appropriate for UIs to display a pause or stop button.
  ///
  /// Since [playing] and [processingState] can vary independently, it is
  /// possible distinguish a particular audio processing state while audio is
  /// playing vs paused. For example, when buffering occurs during a seek, the
  /// [processingState] can be [AudioProcessingState.buffering], but alongside
  /// that [playing] can be true to indicate that the seek was performed while
  /// playing, or false to indicate that the seek was performed while paused.
  final bool playing;

  /// The list of currently enabled controls which should be shown in the media
  /// notification. Each control represents a clickable button with a
  /// [MediaAction] that must be one of:
  ///
  /// * [MediaAction.stop]
  /// * [MediaAction.pause]
  /// * [MediaAction.play]
  /// * [MediaAction.rewind]
  /// * [MediaAction.skipToPrevious]
  /// * [MediaAction.skipToNext]
  /// * [MediaAction.fastForward]
  /// * [MediaAction.playPause]
  final List<MediaControl> controls;

  /// Up to 3 indices of the [controls] that should appear in Android's compact
  /// media notification view. When the notification is expanded, all [controls]
  /// will be shown.
  final List<int>? androidCompactActionIndices;

  /// The set of system actions currently enabled. This is for specifying any
  /// other [MediaAction]s that are not supported by [controls], because they do
  /// not represent clickable buttons. For example:
  ///
  /// * [MediaAction.seek] (enable a seek bar)
  /// * [MediaAction.seekForward] (enable press-and-hold fast-forward control)
  /// * [MediaAction.seekBackward] (enable press-and-hold rewind control)
  ///
  /// Note that specifying [MediaAction.seek] in [systemActions] will enable
  /// a seek bar in both the Android notification and the iOS control center.
  /// [MediaAction.seekForward] and [MediaAction.seekBackward] have a special
  /// behaviour on iOS in which if you have already enabled the
  /// [MediaAction.skipToNext] and [MediaAction.skipToPrevious] buttons, these
  /// additional actions will allow the user to press and hold the buttons to
  /// activate the continuous seeking behaviour.
  ///
  /// When enabling the seek bar, also note that some Android devices will not
  /// render the seek bar correctly unless your [AudioServiceConfig.androidNotificationIcon]
  /// is a monochrome white icon on a transparent background, and your
  /// [AudioServiceConfig.notificationColor] is a non-transparent color.
  final Set<MediaAction> systemActions;

  /// The playback position at [updateTime].
  ///
  /// For efficiency, the [updatePosition] should NOT be updated continuously in
  /// real time. Instead, it should be updated only when the normal continuity
  /// of time is disrupted, such as during a seek, buffering and seeking. When
  /// broadcasting such a position change, the [updateTime] specifies the time
  /// of that change, allowing clients to project the realtime value of the
  /// position as `position + (DateTime.now() - updateTime)`. As a convenience,
  /// this calculation is provided by the [position] getter.
  final Duration updatePosition;

  /// The buffered position.
  final Duration bufferedPosition;

  /// The current playback speed where 1.0 means normal speed.
  final double speed;

  /// The time at which the playback position was last updated.
  final DateTime updateTime;

  /// The error code when [processingState] is [AudioProcessingState.error].
  final int? errorCode;

  /// The error message when [processingState] is [AudioProcessingState.error].
  final String? errorMessage;

  /// The current repeat mode.
  final AudioServiceRepeatMode repeatMode;

  /// The current shuffle mode.
  final AudioServiceShuffleMode shuffleMode;

  /// Whether captioning is enabled.
  final bool captioningEnabled;

  /// The index of the current item in the queue, if any.
  final int? queueIndex;

  /// Creates a [PlaybackState] with given field values, and with [updateTime]
  /// defaulting to [DateTime.now].
  PlaybackState({
    this.processingState = AudioProcessingState.idle,
    this.playing = false,
    this.controls = const [],
    this.androidCompactActionIndices,
    this.systemActions = const {},
    this.updatePosition = Duration.zero,
    this.bufferedPosition = Duration.zero,
    this.speed = 1.0,
    DateTime? updateTime,
    this.errorCode,
    this.errorMessage,
    this.repeatMode = AudioServiceRepeatMode.none,
    this.shuffleMode = AudioServiceShuffleMode.none,
    this.captioningEnabled = false,
    this.queueIndex,
  })  : assert(androidCompactActionIndices == null ||
            androidCompactActionIndices.length <= 3),
        updateTime = updateTime ?? DateTime.now();

  /// Creates a copy of this state with given fields replaced by new values,
  /// with [updateTime] set to [DateTime.now], and unless otherwise replaced,
  /// with [updatePosition] set to [position].
  ///
  /// The [errorCode] and [errorMessage] will be set to null unless [processingState] is
  /// [AudioProcessingState.error].
  PlaybackStateCopyWith get copyWith => _PlaybackStateCopyWith(this);

  /// The current playback position.
  Duration get position {
    if (playing && processingState == AudioProcessingState.ready) {
      return Duration(
        milliseconds: (updatePosition.inMilliseconds +
                speed *
                    (DateTime.now().millisecondsSinceEpoch -
                        updateTime.millisecondsSinceEpoch))
            .toInt(),
      );
    } else {
      return updatePosition;
    }
  }

  PlaybackStateMessage _toMessage() => PlaybackStateMessage(
        processingState:
            AudioProcessingStateMessage.values[processingState.index],
        playing: playing,
        controls: controls.map((control) => control._toMessage()).toList(),
        androidCompactActionIndices: androidCompactActionIndices,
        systemActions: systemActions
            .map((action) => MediaActionMessage.values[action.index])
            .toSet(),
        updatePosition: updatePosition,
        bufferedPosition: bufferedPosition,
        speed: speed,
        updateTime: updateTime,
        errorCode: errorCode,
        errorMessage: errorMessage,
        repeatMode: AudioServiceRepeatModeMessage.values[repeatMode.index],
        shuffleMode: AudioServiceShuffleModeMessage.values[shuffleMode.index],
        captioningEnabled: captioningEnabled,
        queueIndex: queueIndex,
      );

  @override
  String toString() => '${_toMessage().toMap()}';
}

/// The `copyWith` function type for [PlaybackState].
abstract class PlaybackStateCopyWith {
  /// Calls this function.
  PlaybackState call({
    AudioProcessingState processingState,
    bool playing,
    List<MediaControl> controls,
    List<int>? androidCompactActionIndices,
    Set<MediaAction> systemActions,
    Duration updatePosition,
    Duration bufferedPosition,
    double speed,
    int? errorCode,
    String? errorMessage,
    AudioServiceRepeatMode repeatMode,
    AudioServiceShuffleMode shuffleMode,
    bool captioningEnabled,
    int? queueIndex,
  });
}

/// The implementation of [PlaybackState]'s `copyWith` function allowing
/// parameters to be explicitly set to null.
class _PlaybackStateCopyWith extends PlaybackStateCopyWith {
  static const _fakeNull = Object();

  /// The [PlaybackState] object this function applies to.
  final PlaybackState value;

  _PlaybackStateCopyWith(this.value);

  @override
  PlaybackState call({
    Object? processingState = _fakeNull,
    Object? playing = _fakeNull,
    Object? controls = _fakeNull,
    Object? androidCompactActionIndices = _fakeNull,
    Object? systemActions = _fakeNull,
    Object? updatePosition = _fakeNull,
    Object? bufferedPosition = _fakeNull,
    Object? speed = _fakeNull,
    Object? errorCode = _fakeNull,
    Object? errorMessage = _fakeNull,
    Object? repeatMode = _fakeNull,
    Object? shuffleMode = _fakeNull,
    Object? captioningEnabled = _fakeNull,
    Object? queueIndex = _fakeNull,
  }) =>
      PlaybackState(
        processingState: processingState == _fakeNull
            ? value.processingState
            : processingState as AudioProcessingState,
        playing: playing == _fakeNull ? value.playing : playing as bool,
        controls: controls == _fakeNull
            ? value.controls
            : controls as List<MediaControl>,
        androidCompactActionIndices: androidCompactActionIndices == _fakeNull
            ? value.androidCompactActionIndices
            : androidCompactActionIndices as List<int>?,
        systemActions: systemActions == _fakeNull
            ? value.systemActions
            : systemActions as Set<MediaAction>,
        updatePosition: updatePosition == _fakeNull
            ? value.updatePosition
            : updatePosition as Duration,
        bufferedPosition: bufferedPosition == _fakeNull
            ? value.bufferedPosition
            : bufferedPosition as Duration,
        speed: speed == _fakeNull ? value.speed : speed as double,
        errorCode: errorCode == _fakeNull ? value.errorCode : errorCode as int?,
        errorMessage: errorMessage == _fakeNull
            ? value.errorMessage
            : errorMessage as String?,
        repeatMode: repeatMode == _fakeNull
            ? value.repeatMode
            : repeatMode as AudioServiceRepeatMode,
        shuffleMode: shuffleMode == _fakeNull
            ? value.shuffleMode
            : shuffleMode as AudioServiceShuffleMode,
        captioningEnabled: captioningEnabled == _fakeNull
            ? value.captioningEnabled
            : captioningEnabled as bool,
        queueIndex:
            queueIndex == _fakeNull ? value.queueIndex : queueIndex as int?,
      );
}

/// The style of a [Rating].
enum RatingStyle {
  /// Indicates a rating style is not supported.
  ///
  /// A [Rating] will never have this type, but can be used by other classes
  /// to indicate they do not support [Rating].
  none,

  /// A rating style with a single degree of rating, "heart" vs "no heart".
  ///
  /// Can be used to indicate the content referred to is a favorite (or not).
  heart,

  /// A rating style for "thumb up" vs "thumb down".
  thumbUpDown,

  /// A rating style with 0 to 3 stars.
  range3stars,

  /// A rating style with 0 to 4 stars.
  range4stars,

  /// A rating style with 0 to 5 stars.
  range5stars,

  /// A rating style expressed as a percentage.
  percentage,
}

/// A rating to attach to a MediaItem.
class Rating {
  final RatingStyle _type;
  final Object? _value;

  const Rating._(this._type, this._value);

  /// Creates a new heart rating.
  const Rating.newHeartRating(bool hasHeart)
      : this._(RatingStyle.heart, hasHeart);

  /// Creates a new percentage rating.
  const Rating.newPercentageRating(double percent)
      : assert(
          percent >= 0 && percent <= 100,
          'Percentage must be in range from 0 to 100',
        ),
        _type = RatingStyle.percentage,
        _value = percent;

  /// Creates a new star rating.
  Rating.newStarRating(RatingStyle style, int rating)
      : assert(
          style == RatingStyle.range3stars ||
              style == RatingStyle.range4stars ||
              style == RatingStyle.range5stars,
          'Invalid rating style',
        ),
        assert(rating >= 0 && rating <= style.index),
        _type = style,
        _value = rating;

  /// Creates a new thumb rating.
  const Rating.newThumbRating(bool isThumbsUp)
      : this._(RatingStyle.thumbUpDown, isThumbsUp);

  /// Creates a new unrated rating.
  const Rating.newUnratedRating(RatingStyle ratingStyle)
      : this._(ratingStyle, null);

  /// Return the rating style.
  RatingStyle getRatingStyle() => _type;

  /// Returns a percentage rating value greater or equal to `0.0`, or a
  /// negative value if the rating style is not percentage-based, or
  /// if it is unrated.
  double getPercentRating() {
    if (_type != RatingStyle.percentage) return -1;
    final localValue = _value as double?;
    if (localValue == null || localValue < 0 || localValue > 100) return -1;
    return localValue;
  }

  /// Returns a rating value greater or equal to `0.0`, or a negative
  /// value if the rating style is not star-based, or if it is
  /// unrated.
  int getStarRating() {
    if (_type != RatingStyle.range3stars &&
        _type != RatingStyle.range4stars &&
        _type != RatingStyle.range5stars) {
      return -1;
    }
    return _value as int? ?? -1;
  }

  /// Returns true if the rating is "heart selected" or false if the
  /// rating is "heart unselected", if the rating style is not [RatingStyle.heart]
  /// or if it is unrated.
  bool hasHeart() {
    if (_type != RatingStyle.heart) return false;
    return _value as bool? ?? false;
  }

  /// Returns true if the rating is "thumb up" or false if the rating
  /// is "thumb down", if the rating style is not [RatingStyle.thumbUpDown] or if
  /// it is unrated.
  bool isThumbUp() {
    if (_type != RatingStyle.thumbUpDown) return false;
    return _value as bool? ?? false;
  }

  /// Return whether there is a rating value available.
  bool isRated() => _value != null;

  RatingMessage _toMessage() => RatingMessage(
        type: RatingStyleMessage.values[_type.index],
        value: _value,
      );

  @override
  String toString() => '${_toMessage().toMap()}';
}

/// Metadata of an audio item that can be played, or a folder containing
/// audio items.
class MediaItem {
  /// A unique id.
  final String id;

  /// The title of this media item.
  final String title;

  /// The album this media item belongs to.
  final String? album;

  /// The artist of this media item.
  final String? artist;

  /// The genre of this media item.
  final String? genre;

  /// The duration of this media item.
  final Duration? duration;

  /// The artwork for this media item as a uri.
  final Uri? artUri;

  /// Whether this is playable (i.e. not a folder).
  final bool? playable;

  /// Override the default title for display purposes.
  final String? displayTitle;

  /// Override the default subtitle for display purposes.
  final String? displaySubtitle;

  /// Override the default description for display purposes.
  final String? displayDescription;

  /// The rating of the media item.
  final Rating? rating;

  /// A map of additional metadata for the media item.
  ///
  /// The values must be integers or strings.
  final Map<String, dynamic>? extras;

  /// Creates a [MediaItem].
  ///
  /// The [id] must be unique for each instance.
  const MediaItem({
    required this.id,
    required this.title,
    this.album,
    this.artist,
    this.genre,
    this.duration,
    this.artUri,
    this.playable = true,
    this.displayTitle,
    this.displaySubtitle,
    this.displayDescription,
    this.rating,
    this.extras,
  });

  /// Creates a copy of this [MediaItem] with with the given fields replaced by
  /// new values.
  MediaItemCopyWith get copyWith => _MediaItemCopyWith(this);

  @override
  int get hashCode => id.hashCode;

  @override
  bool operator ==(dynamic other) => other is MediaItem && other.id == id;

  MediaItemMessage _toMessage() => MediaItemMessage(
        id: id,
        album: album,
        title: title,
        artist: artist,
        genre: genre,
        duration: duration,
        artUri: artUri,
        playable: playable,
        displayTitle: displayTitle,
        displaySubtitle: displaySubtitle,
        displayDescription: displayDescription,
        rating: rating?._toMessage(),
        extras: extras,
      );

  @override
  String toString() => '${_toMessage().toMap()}';
}

/// The `copyWith` function type for [MediaItem].
abstract class MediaItemCopyWith {
  /// Calls this function.
  MediaItem call({
    String id,
    String album,
    String title,
    String? artist,
    String? genre,
    Duration? duration,
    Uri? artUri,
    bool? playable,
    String? displayTitle,
    String? displaySubtitle,
    String? displayDescription,
    Rating? rating,
    Map<String, dynamic>? extras,
  });
}

/// The implementation of [MediaItem]'s `copyWith` function allowing
/// parameters to be explicitly set to null.
class _MediaItemCopyWith extends MediaItemCopyWith {
  static const _fakeNull = Object();

  /// The [MediaItem] object this function applies to.
  final MediaItem value;

  _MediaItemCopyWith(this.value);

  @override
  MediaItem call({
    Object? id = _fakeNull,
    Object? album = _fakeNull,
    Object? title = _fakeNull,
    Object? artist = _fakeNull,
    Object? genre = _fakeNull,
    Object? duration = _fakeNull,
    Object? artUri = _fakeNull,
    Object? playable = _fakeNull,
    Object? displayTitle = _fakeNull,
    Object? displaySubtitle = _fakeNull,
    Object? displayDescription = _fakeNull,
    Object? rating = _fakeNull,
    Object? extras = _fakeNull,
  }) =>
      MediaItem(
        id: id == _fakeNull ? value.id : id as String,
        album: album == _fakeNull ? value.album : album as String,
        title: title == _fakeNull ? value.title : title as String,
        artist: artist == _fakeNull ? value.artist : artist as String?,
        genre: genre == _fakeNull ? value.genre : genre as String?,
        duration:
            duration == _fakeNull ? value.duration : duration as Duration?,
        artUri: artUri == _fakeNull ? value.artUri : artUri as Uri?,
        playable: playable == _fakeNull ? value.playable : playable as bool?,
        displayTitle: displayTitle == _fakeNull
            ? value.displayTitle
            : displayTitle as String?,
        displaySubtitle: displaySubtitle == _fakeNull
            ? value.displaySubtitle
            : displaySubtitle as String?,
        displayDescription: displayDescription == _fakeNull
            ? value.displayDescription
            : displayDescription as String?,
        rating: rating == _fakeNull ? value.rating : rating as Rating?,
        extras: extras == _fakeNull
            ? value.extras
            : extras as Map<String, dynamic>?,
      );
}

/// A button to appear in the Android notification, lock screen, Android smart
/// watch, or Android Auto device. The set of buttons you would like to display
/// at any given moment should be streamed via [AudioHandler.playbackState].
///
/// Each [MediaControl] button controls a specified [MediaAction]. Only the
/// following actions can be represented as buttons:
///
/// * [MediaAction.stop]
/// * [MediaAction.pause]
/// * [MediaAction.play]
/// * [MediaAction.rewind]
/// * [MediaAction.skipToPrevious]
/// * [MediaAction.skipToNext]
/// * [MediaAction.fastForward]
/// * [MediaAction.playPause]
///
/// Predefined controls with default Android icons and labels are defined as
/// static fields of this class. If you wish to define your own custom Android
/// controls with your own icon resources, you will need to place the Android
/// resources in `android/app/src/main/res`. Here, you will find a subdirectory
/// for each different resolution:
///
/// ```
/// drawable-hdpi
/// drawable-mdpi
/// drawable-xhdpi
/// drawable-xxhdpi
/// drawable-xxxhdpi
/// ```
///
/// You can use [Android Asset
/// Studio](https://romannurik.github.io/AndroidAssetStudio/) to generate these
/// different subdirectories for any standard material design icon.
class MediaControl {
  /// A default control for [MediaAction.stop].
  static const stop = MediaControl(
    androidIcon: 'drawable/audio_service_stop',
    label: 'Stop',
    action: MediaAction.stop,
  );

  /// A default control for [MediaAction.pause].
  static const pause = MediaControl(
    androidIcon: 'drawable/audio_service_pause',
    label: 'Pause',
    action: MediaAction.pause,
  );

  /// A default control for [MediaAction.play].
  static const play = MediaControl(
    androidIcon: 'drawable/audio_service_play_arrow',
    label: 'Play',
    action: MediaAction.play,
  );

  /// A default control for [MediaAction.rewind].
  static const rewind = MediaControl(
    androidIcon: 'drawable/audio_service_fast_rewind',
    label: 'Rewind',
    action: MediaAction.rewind,
  );

  /// A default control for [MediaAction.skipToNext].
  static const skipToNext = MediaControl(
    androidIcon: 'drawable/audio_service_skip_next',
    label: 'Next',
    action: MediaAction.skipToNext,
  );

  /// A default control for [MediaAction.skipToPrevious].
  static const skipToPrevious = MediaControl(
    androidIcon: 'drawable/audio_service_skip_previous',
    label: 'Previous',
    action: MediaAction.skipToPrevious,
  );

  /// A default control for [MediaAction.fastForward].
  static const fastForward = MediaControl(
    androidIcon: 'drawable/audio_service_fast_forward',
    label: 'Fast Forward',
    action: MediaAction.fastForward,
  );

  /// A reference to an Android icon resource for the control (e.g.
  /// `"drawable/ic_action_pause"`)
  final String androidIcon;

  /// A label for the control
  final String label;

  /// The action to be executed by this control
  final MediaAction action;

  /// Creates a custom [MediaControl].
  const MediaControl({
    required this.androidIcon,
    required this.label,
    required this.action,
  });

  MediaControlMessage _toMessage() => MediaControlMessage(
        androidIcon: androidIcon,
        label: label,
        action: MediaActionMessage.values[action.index],
      );

  @override
  String toString() => '${_toMessage().toMap()}';
}

/// Provides an API to manage the app's [AudioHandler]. An app must call [init]
/// during initialisation to register the [AudioHandler] that will service all
/// requests to play audio.
class AudioService {
  /// The cache to use when loading artwork.
  /// Defaults to [DefaultCacheManager].
  static BaseCacheManager get cacheManager => _cacheManager!;
  static BaseCacheManager? _cacheManager;

  static late AudioServiceConfig _config;
  static late AudioHandler _handler;

  /// The current configuration.
  static AudioServiceConfig get config => _config;

  /// The root media ID for browsing media provided by the background
  /// task.
  static const String browsableRootId = 'root';

  /// The root media ID for browsing the most recently played item(s).
  static const String recentRootId = 'recent';

<<<<<<< HEAD
  static final BehaviorSubject<bool> _notificationClickEvent =
=======
  // ignore: close_sinks
  static final BehaviorSubject<bool> _notificationClicked =
>>>>>>> ec95a575
      BehaviorSubject.seeded(false);

  /// A stream that broadcasts the status of the notificationClick event.
  static ValueStream<bool> get notificationClicked => _notificationClicked;

  static BehaviorSubject<Duration>? _positionSubject;

  static final _compatibilitySwitcher = SwitchAudioHandler();

  /// Register the app's [AudioHandler] with configuration options.
  ///
  /// Must be called from the main isolate during the app's initialisation so
  /// that it is prepared to handle audio requests immediately after a cold restart
  /// (e.g. if the user clicks on the play button in the media notification
  /// while your app is not running and your app needs to be woken up).
  ///
  /// Calling this method not from the main isolate may have unintended consequences,
  /// for example the isolate may become unreachable, because of being destroyed,
  /// or its engine being destroyed.
  ///
  /// This method automatically hosts audio handler. so other isolates can
  /// reach out to the handler with [connectFromIsolate]. For more details
  /// on the lifecycle of hosted handler, see [hostHandler] documentation.
  ///
  /// You may optionally specify a [cacheManager] to use when loading artwork to
  /// display in the media notification and lock screen. This defaults to
  /// [DefaultCacheManager].
  ///
  /// This may throw a [PlatformException] on Android if you have not set the
  /// correct Service or Activity in your `AndroidManifest.xml` file or if your
  /// Activity does not provide the correct `FlutterEngine`.
  static Future<T> init<T extends AudioHandler>({
    required T Function() builder,
    AudioServiceConfig? config,
    BaseCacheManager? cacheManager,
  }) async {
    assert(_cacheManager == null);
    config ??= AudioServiceConfig();
    WidgetsFlutterBinding.ensureInitialized();
    _cacheManager = (cacheManager ??= DefaultCacheManager());
    await _platform.configure(ConfigureRequest(config: config._toMessage()));
    _config = config;
    final handler = builder();
    _handler = handler;

    _platform.setHandlerCallbacks(_HandlerCallbacks(handler));
    hostHandler(handler);
    _observeMediaItem();
    _observeAndroidPlaybackInfo();
    _observeQueue();
    _observePlaybackState();

    return handler;
  }

  /// Port to host the handler on with [hostHandler].
  static ReceivePort? _hostReceivePort;

  /// Used for testing purposes, don't use this, as it may lead to
  /// unintended behaviors.
  @visibleForTesting
  static const hostIsolatePortName = 'com.ryanheise.audioservice.port';

  /// Connect to the [AudioHandler], which was hosted by calling [init] or
  /// [hostHandler], from another isolate.
  static Future<AudioHandler> connectFromIsolate() async {
    final handler = IsolateAudioHandler();
    await handler.init();
    return handler;
  }

  /// Whether currently there is a hosted handler available.
  static bool get isHosting {
    final sendPort = IsolateNameServer.lookupPortByName(hostIsolatePortName);
    return sendPort != null;
  }

  /// Hosts the audio handler to other isolates.
  ///
  /// Must be called from the main isolate, other isolates can connect
  /// to the handler via [connectFromIsolate]. Can be called only once,
  /// all consecutive calls will throw.
  ///
  /// Calling this method not from the main isolate may have unintended consequences,
  /// for example the isolate may become unreachable, because of being destroyed,
  /// or its engine being destroyed. As a result of that, all the handlers from connected
  /// isolates will stop receiving updates and calls to their methods will timeout.
  static void hostHandler(AudioHandler handler) {
    if (!kIsWeb) {
      if (handler is IsolateAudioHandler) {
        throw ArgumentError(
          "Registering IsolateAudioHandler is not allowed, as this will lead "
          "to an infinite loop when its methods are called",
        );
      }
      if (isHosting) {
        throw StateError("Some isolate has already hosted a handler");
      }

      /// More comments on that are available in [IsolateAudioHandler.syncSubject].
      void syncStream(Stream<dynamic> stream, IsolateRequest request) {
        final sendPort = request.arguments![0] as SendPort;
        final toSkip = <Object?>[];
        stream.listen((dynamic event) {
          if (toSkip.contains(event)) {
            toSkip.remove(event);
          } else {
            sendPort.send(IsolateStreamSyncRequest(event));
          }
        });
        if (stream is StreamController) {
          final receivePort = ReceivePort();
          receivePort.listen((dynamic message) {
            toSkip.add(message);
            (stream as StreamController).add(message);
          });
          request.sendPort.send(receivePort.sendPort);
        } else {
          request.sendPort.send(null);
        }
      }

      _hostReceivePort = ReceivePort();
      _hostReceivePort!.listen((dynamic event) async {
        final request = event as IsolateRequest;
        switch (request.method) {
          case 'playbackState':
            syncStream(handler.playbackState, request);
            request.sendPort.send(null);
            break;
          case 'queue':
            syncStream(handler.queue, request);
            request.sendPort.send(null);
            break;
          case 'queueTitle':
            syncStream(handler.queueTitle, request);
            request.sendPort.send(null);
            break;
          case 'mediaItem':
            syncStream(handler.mediaItem, request);
            request.sendPort.send(null);
            break;
          case 'androidPlaybackInfo':
            syncStream(handler.androidPlaybackInfo, request);
            request.sendPort.send(null);
            break;
          case 'ratingStyle':
            syncStream(handler.ratingStyle, request);
            request.sendPort.send(null);
            break;
          case 'customEvent':
            syncStream(handler.customEvent, request);
            request.sendPort.send(null);
            break;
          case 'customState':
            syncStream(handler.customState, request);
            request.sendPort.send(null);
            break;
          case 'prepare':
            await handler.prepare();
            request.sendPort.send(null);
            break;
          case 'prepareFromMediaId':
            await handler.prepareFromMediaId(
              request.arguments![0] as String,
              request.arguments![1] as Map<String, dynamic>?,
            );
            request.sendPort.send(null);
            break;
          case 'prepareFromSearch':
            await handler.prepareFromSearch(
              request.arguments![0] as String,
              request.arguments![1] as Map<String, dynamic>?,
            );
            request.sendPort.send(null);
            break;
          case 'prepareFromUri':
            await handler.prepareFromUri(
              request.arguments![0] as Uri,
              request.arguments![1] as Map<String, dynamic>?,
            );
            request.sendPort.send(null);
            break;
          case 'play':
            await handler.play();
            request.sendPort.send(null);
            break;
          case 'playFromMediaId':
            await handler.playFromMediaId(
              request.arguments![0] as String,
              request.arguments![1] as Map<String, dynamic>?,
            );
            request.sendPort.send(null);
            break;
          case 'playFromSearch':
            await handler.playFromSearch(
              request.arguments![0] as String,
              request.arguments![1] as Map<String, dynamic>?,
            );
            request.sendPort.send(null);
            break;
          case 'playFromUri':
            await handler.playFromUri(
              request.arguments![0] as Uri,
              request.arguments![1] as Map<String, dynamic>?,
            );
            request.sendPort.send(null);
            break;
          case 'playMediaItem':
            await handler.playMediaItem(request.arguments![0] as MediaItem);
            request.sendPort.send(null);
            break;
          case 'pause':
            await handler.pause();
            request.sendPort.send(null);
            break;
          case 'click':
            await handler.click(request.arguments![0] as MediaButton);
            request.sendPort.send(null);
            break;
          case 'stop':
            await handler.stop();
            request.sendPort.send(null);
            break;
          case 'addQueueItem':
            await handler.addQueueItem(request.arguments![0] as MediaItem);
            request.sendPort.send(null);
            break;
          case 'addQueueItems':
            await handler
                .addQueueItems(request.arguments![0] as List<MediaItem>);
            request.sendPort.send(null);
            break;
          case 'insertQueueItem':
            await handler.insertQueueItem(
              request.arguments![0] as int,
              request.arguments![1] as MediaItem,
            );
            request.sendPort.send(null);
            break;
          case 'updateQueue':
            await handler.updateQueue(request.arguments![0] as List<MediaItem>);
            request.sendPort.send(null);
            break;
          case 'updateMediaItem':
            await handler.updateMediaItem(request.arguments![0] as MediaItem);
            request.sendPort.send(null);
            break;
          case 'removeQueueItem':
            await handler.removeQueueItem(request.arguments![0] as MediaItem);
            request.sendPort.send(null);
            break;
          case 'removeQueueItemAt':
            await handler.removeQueueItemAt(request.arguments![0] as int);
            request.sendPort.send(null);
            break;
          case 'skipToNext':
            await handler.skipToNext();
            request.sendPort.send(null);
            break;
          case 'skipToPrevious':
            await handler.skipToPrevious();
            request.sendPort.send(null);
            break;
          case 'fastForward':
            await handler.fastForward();
            request.sendPort.send(null);
            break;
          case 'rewind':
            await handler.rewind();
            request.sendPort.send(null);
            break;
          case 'skipToQueueItem':
            await handler.skipToQueueItem(request.arguments![0] as int);
            request.sendPort.send(null);
            break;
          case 'seek':
            await handler.seek(request.arguments![0] as Duration);
            request.sendPort.send(null);
            break;
          case 'setRating':
            await handler.setRating(
              request.arguments![0] as Rating,
              request.arguments![1] as Map<String, dynamic>?,
            );
            request.sendPort.send(null);
            break;
          case 'setCaptioningEnabled':
            await handler.setCaptioningEnabled(request.arguments![0] as bool);
            request.sendPort.send(null);
            break;
          case 'setRepeatMode':
            await handler
                .setRepeatMode(request.arguments![0] as AudioServiceRepeatMode);
            request.sendPort.send(null);
            break;
          case 'setShuffleMode':
            await handler.setShuffleMode(
                request.arguments![0] as AudioServiceShuffleMode);
            request.sendPort.send(null);
            break;
          case 'seekBackward':
            await handler.seekBackward(request.arguments![0] as bool);
            request.sendPort.send(null);
            break;
          case 'seekForward':
            await handler.seekForward(request.arguments![0] as bool);
            request.sendPort.send(null);
            break;
          case 'setSpeed':
            await handler.setSpeed(request.arguments![0] as double);
            request.sendPort.send(null);
            break;
          case 'customAction':
            request.sendPort.send(await handler.customAction(
              request.arguments![0] as String,
              request.arguments![1] as Map<String, dynamic>?,
            ));
            break;
          case 'onTaskRemoved':
            await handler.onTaskRemoved();
            request.sendPort.send(null);
            break;
          case 'onNotificationDeleted':
            await handler.onNotificationDeleted();
            request.sendPort.send(null);
            break;
          case 'getChildren':
            request.sendPort.send(await handler.getChildren(
              request.arguments![0] as String,
              request.arguments![1] as Map<String, dynamic>?,
            ));
            break;
          case 'subscribeToChildren':
            final parentMediaId = request.arguments![0] as String;
            final sendPort = request.arguments![1] as SendPort?;
            handler
                .subscribeToChildren(parentMediaId)
                .listen((Map<String, dynamic> options) {
              sendPort!.send(options);
            });
            break;
          case 'getMediaItem':
            request.sendPort.send(
                await handler.getMediaItem(request.arguments![0] as String));
            break;
          case 'search':
            request.sendPort.send(await handler.search(
              request.arguments![0] as String,
              request.arguments![1] as Map<String, dynamic>?,
            ));
            break;
          case 'androidAdjustRemoteVolume':
            await handler.androidAdjustRemoteVolume(
                request.arguments![0] as AndroidVolumeDirection);
            request.sendPort.send(null);
            break;
          case 'androidSetRemoteVolume':
            await handler.androidSetRemoteVolume(request.arguments![0] as int);
            request.sendPort.send(null);
            break;
        }
      });
      IsolateNameServer.registerPortWithName(
          _hostReceivePort!.sendPort, hostIsolatePortName);
    }
  }

  static Future<void> _observeMediaItem() async {
    await for (var mediaItem in _handler.mediaItem) {
      if (mediaItem == null) continue;
      final artUri = mediaItem.artUri;
      if (artUri != null) {
        // We potentially need to fetch the art.
        String? filePath;
        if (artUri.scheme == 'file') {
          filePath = artUri.toFilePath();
        } else {
          final fileInfo =
              await cacheManager.getFileFromMemory(artUri.toString());
          filePath = fileInfo?.file.path;
          if (filePath == null) {
            // We haven't fetched the art yet, so show the metadata now, and again
            // after we load the art.
            await _platform.setMediaItem(
                SetMediaItemRequest(mediaItem: mediaItem._toMessage()));
            // Load the art
            filePath = await _loadArtwork(mediaItem);
            // If we failed to download the art, abort.
            if (filePath == null) continue;
            // If we've already set a new media item, cancel this request.
            // XXX: Test this
            //if (mediaItem != _handler.mediaItem.value) continue;
          }
        }
        final extras =
            Map<String, dynamic>.of(mediaItem.extras ?? <String, dynamic>{});
        extras['artCacheFile'] = filePath;
        final platformMediaItem = mediaItem.copyWith(extras: extras);
        // Show the media item after the art is loaded.
        await _platform.setMediaItem(
            SetMediaItemRequest(mediaItem: platformMediaItem._toMessage()));
      } else {
        await _platform.setMediaItem(
            SetMediaItemRequest(mediaItem: mediaItem._toMessage()));
      }
    }
  }

  static Future<void> _observeAndroidPlaybackInfo() async {
    await for (var playbackInfo in _handler.androidPlaybackInfo) {
      await _platform.setAndroidPlaybackInfo(SetAndroidPlaybackInfoRequest(
        playbackInfo: playbackInfo._toMessage(),
      ));
    }
  }

  static Future<void> _observeQueue() async {
    await for (var queue in _handler.queue) {
      if (queue == null) continue;
      if (_config.preloadArtwork) {
        _loadAllArtwork(queue);
      }
      await _platform.setQueue(SetQueueRequest(
          queue: queue.map((item) => item._toMessage()).toList()));
    }
  }

  static Future<void> _observePlaybackState() async {
    var previousState = _handler.playbackState.nvalue;
    await for (var playbackState in _handler.playbackState) {
      await _platform
          .setState(SetStateRequest(state: playbackState._toMessage()));
      if (playbackState.processingState == AudioProcessingState.idle &&
          previousState?.processingState != AudioProcessingState.idle) {
        await AudioService._stop();
      }
      previousState = playbackState;
    }
  }

  /// A stream tracking the current position, suitable for animating a seek bar.
  /// To ensure a smooth animation, this stream emits values more frequently on
  /// short media items where the seek bar moves more quickly, and less
  /// frequenly on long media items where the seek bar moves more slowly. The
  /// interval between each update will be no quicker than once every 16ms and
  /// no slower than once every 200ms.
  ///
  /// See [createPositionStream] for more control over the stream parameters.
  //static Stream<Duration> _positionStream;
  static Stream<Duration> get positionStream {
    if (_positionSubject == null) {
      _positionSubject = BehaviorSubject<Duration>(sync: true);
      _positionSubject!.addStream(
        createPositionStream(
            steps: 800,
            minPeriod: const Duration(milliseconds: 16),
            maxPeriod: const Duration(milliseconds: 200)),
      );
    }
    return _positionSubject!.stream;
  }

  /// Creates a new stream periodically tracking the current position. The
  /// stream will aim to emit [steps] position updates at intervals of
  /// current [MediaItem.duration] / [steps]. This interval will be clipped between [minPeriod]
  /// and [maxPeriod]. This stream will not emit values while audio playback is
  /// paused or stalled.
  ///
  /// Note: each time this method is called, a new stream is created. If you
  /// intend to use this stream multiple times, you should hold a reference to
  /// the returned stream.
  static Stream<Duration> createPositionStream({
    int steps = 800,
    Duration minPeriod = const Duration(milliseconds: 200),
    Duration maxPeriod = const Duration(milliseconds: 200),
  }) {
    assert(minPeriod <= maxPeriod);
    assert(minPeriod > Duration.zero);
    Duration? last;
    late StreamController<Duration> controller;
    late StreamSubscription<MediaItem?> mediaItemSubscription;
    late StreamSubscription<PlaybackState> playbackStateSubscription;
    Timer? currentTimer;
    Duration duration() => _handler.mediaItem.nvalue?.duration ?? Duration.zero;
    Duration step() {
      var s = duration() ~/ steps;
      if (s < minPeriod) s = minPeriod;
      if (s > maxPeriod) s = maxPeriod;
      return s;
    }

    void yieldPosition(Timer? timer) {
      if (last != _handler.playbackState.nvalue?.position) {
        controller.add((last = _handler.playbackState.nvalue?.position)!);
      }
    }

    controller = StreamController.broadcast(
      sync: true,
      onListen: () {
        mediaItemSubscription =
            _handler.mediaItem.listen((MediaItem? mediaItem) {
          // Potentially a new duration
          currentTimer?.cancel();
          currentTimer = Timer.periodic(step(), yieldPosition);
        });
        playbackStateSubscription =
            _handler.playbackState.listen((PlaybackState state) {
          // Potentially a time discontinuity
          yieldPosition(currentTimer);
        });
      },
      onCancel: () {
        mediaItemSubscription.cancel();
        playbackStateSubscription.cancel();
      },
    );

    return controller.stream;
  }

  /// In Android, forces media button events to be routed to your active media
  /// session.
  ///
  /// This is necessary if you want to play TextToSpeech in the background and
  /// still respond to media button events. You should call it just before
  /// playing TextToSpeech.
  ///
  /// This is not necessary if you are playing normal audio in the background
  /// such as music because this kind of "normal" audio playback will
  /// automatically qualify your app to receive media button events.
  static Future<void> androidForceEnableMediaButtons() async {
    await _platform.androidForceEnableMediaButtons(
      const AndroidForceEnableMediaButtonsRequest(),
    );
  }

  /// Stops the service.
  static Future<void> _stop() async {
    await _platform.stopService(const StopServiceRequest());
  }

  static Future<void> _loadAllArtwork(List<MediaItem> queue) async {
    for (var mediaItem in queue) {
      await _loadArtwork(mediaItem);
    }
  }

  static Future<String?> _loadArtwork(MediaItem mediaItem) async {
    try {
      final artUri = mediaItem.artUri;
      if (artUri != null) {
        if (artUri.scheme == 'file') {
          return artUri.toFilePath();
        } else {
          final file =
              await cacheManager.getSingleFile(mediaItem.artUri!.toString());
          return file.path;
        }
      }
    } catch (e) {
      // TODO: handle this somehow?
    }
    return null;
  }

  // DEPRECATED members

  /// Deprecated. Use [browsableRootId] instead.
  @Deprecated("Use browsableRootId instead.")
  static const String MEDIA_ROOT_ID = browsableRootId;

  static final _browseMediaChildrenSubject = BehaviorSubject<List<MediaItem>>();

  /// Deprecated. Directly subscribe to a parent's children via
  /// [AudioHandler.subscribeToChildren].
  @Deprecated("Use AudioHandler.subscribeToChildren instead.")
  static Stream<List<MediaItem>> get browseMediaChildrenStream =>
      _browseMediaChildrenSubject.stream;

  /// Deprecated. Use [AudioHandler.getChildren] instead.
  @Deprecated("Use AudioHandler.getChildren instead")
  static List<MediaItem>? get browseMediaChildren =>
      _browseMediaChildrenSubject.nvalue;

  /// Deprecated. Use [AudioHandler.playbackState] instead.
  @Deprecated("Use AudioHandler.playbackState instead.")
  static ValueStream<PlaybackState> get playbackStateStream =>
      _compatibilitySwitcher.playbackState;

  /// Deprecated. Use [notificationClicked] instead.
  @Deprecated("Use notificationClicked instead.")
  static ValueStream<bool> get notificationClickEventStream =>
      notificationClicked;

  /// Deprecated. Use `value` of  [AudioHandler.playbackState] instead.
  @Deprecated("Use AudioHandler.playbackState.value instead.")
  static PlaybackState get playbackState =>
      _compatibilitySwitcher.playbackState.nvalue ?? PlaybackState();

  /// Deprecated. Use [AudioHandler.mediaItem] instead.
  @Deprecated("Use AudioHandler.mediaItem instead.")
  static ValueStream<MediaItem?> get currentMediaItemStream =>
      _compatibilitySwitcher.mediaItem;

  /// Deprecated. Use `value` of [AudioHandler.mediaItem] instead.
  @Deprecated("Use AudioHandler.mediaItem.value instead.")
  static MediaItem? get currentMediaItem =>
      _compatibilitySwitcher.mediaItem.nvalue;

  /// Deprecated. Use [AudioHandler.queue] instead.
  @Deprecated("Use AudioHandler.queue instead.")
  static ValueStream<List<MediaItem>?> get queueStream =>
      _compatibilitySwitcher.queue;

  /// Deprecated. Use `value` of [AudioHandler.queue] instead.
  @Deprecated("Use AudioHandler.queue.value instead.")
  static List<MediaItem>? get queue => _compatibilitySwitcher.queue.nvalue;

  /// Deprecated. Use [AudioHandler.customEvent] instead.
  @Deprecated("Use AudioHandler.customEvent instead.")
  static Stream<dynamic> get customEventStream =>
      _compatibilitySwitcher.customEvent;

  /// Deprecated. Use [AudioHandler.playbackState] instead.
  @Deprecated("Use AudioHandler.playbackState instead.")
  static ValueStream<bool> get runningStream => playbackStateStream
          .map((state) => state.processingState != AudioProcessingState.idle)
      as ValueStream<bool>;

  /// Deprecated. Use [PlaybackState.processingState] of [AudioHandler.playbackState] instead.
  @Deprecated("Use PlaybackState.processingState instead.")
  static bool get running => runningStream.nvalue ?? false;

  static StreamSubscription? _childrenSubscription;

  /// Deprecated. The new [AudioHandler] API now automatically starts the
  /// service when your implementation enters the playing state. Parameters can
  /// be passed via [AudioHandler.customAction].
  @Deprecated("Use init instead.")
  static Future<bool> start({
    required Function backgroundTaskEntrypoint,
    Map<String, dynamic>? params,
    String androidNotificationChannelName = "Notifications",
    String? androidNotificationChannelDescription,
    int? androidNotificationColor,
    String androidNotificationIcon = 'mipmap/ic_launcher',
    bool androidShowNotificationBadge = false,
    bool androidNotificationClickStartsActivity = true,
    bool androidNotificationOngoing = false,
    bool androidResumeOnClick = true,
    bool androidStopForegroundOnPause = false,
    bool androidEnableQueue = false,
    Size? androidArtDownscaleSize,
    Duration fastForwardInterval = const Duration(seconds: 10),
    Duration rewindInterval = const Duration(seconds: 10),
  }) async {
    if (_cacheManager != null && _handler.playbackState.hasValue) {
      if (_handler.playbackState.nvalue!.processingState !=
          AudioProcessingState.idle) {
        return false;
      }
    }

    AudioServiceBackground._startCompleter = Completer<BackgroundAudioTask>();
    backgroundTaskEntrypoint();
    final task = await AudioServiceBackground._startCompleter!.future;
    task._handler = _BackgroundAudioHandler();
    task._handler._task = task;
    AudioServiceBackground._startCompleter = null;

    if (_cacheManager == null) {
      _compatibilitySwitcher.inner = task._handler;
      await init(
        builder: () => _compatibilitySwitcher,
        config: AudioServiceConfig(
          androidResumeOnClick: androidResumeOnClick,
          androidNotificationChannelName: androidNotificationChannelName,
          androidNotificationChannelDescription:
              androidNotificationChannelDescription,
          notificationColor: androidNotificationColor != null
              ? Color(androidNotificationColor)
              : null,
          androidNotificationIcon: androidNotificationIcon,
          androidShowNotificationBadge: androidShowNotificationBadge,
          androidNotificationClickStartsActivity:
              androidNotificationClickStartsActivity,
          androidNotificationOngoing: androidNotificationOngoing,
          androidStopForegroundOnPause: androidStopForegroundOnPause,
          artDownscaleWidth: androidArtDownscaleSize?.width.round(),
          artDownscaleHeight: androidArtDownscaleSize?.height.round(),
          fastForwardInterval: fastForwardInterval,
          rewindInterval: rewindInterval,
          androidEnableQueue: androidEnableQueue,
        ),
      );
    } else {
      _compatibilitySwitcher.inner = task._handler;
    }
    await task.onStart(params);
    return true;
  }

  /// Deprecated. Instead, subscribe directly to a parent's children via
  /// [AudioHandler.subscribeToChildren].
  @Deprecated("Use AudioHandler.subscribeToChildren instead.")
  static Future<void> setBrowseMediaParent(
      [String parentMediaId = browsableRootId]) async {
    _childrenSubscription?.cancel();
    _childrenSubscription = _compatibilitySwitcher
        .subscribeToChildren(parentMediaId)
        .listen((Map<String, dynamic>? options) async {
      _browseMediaChildrenSubject
          .add(await _compatibilitySwitcher.getChildren(parentMediaId));
    });
  }

  /// Deprecated. Use [AudioHandler.addQueueItem] instead.
  @Deprecated("Use AudioHandler.addQueueItem instead.")
  static final addQueueItem = _compatibilitySwitcher.addQueueItem;

  /// Deprecated. Use [AudioHandler.insertQueueItem] instead.
  @Deprecated("Use AudioHandler.insertQueueItem instead.")
  static Future<void> addQueueItemAt(MediaItem mediaItem, int index) async {
    await _compatibilitySwitcher.insertQueueItem(index, mediaItem);
  }

  /// Deprecated. Use [AudioHandler.removeQueueItem] instead.
  @Deprecated("Use AudioHandler.removeQueueItem instead.")
  static final removeQueueItem = _compatibilitySwitcher.removeQueueItem;

  /// Deprecated. Use [AudioHandler.addQueueItems] instead.
  @Deprecated("Use AudioHandler.addQueueItems instead.")
  static Future<void> addQueueItems(List<MediaItem> mediaItems) async {
    for (var mediaItem in mediaItems) {
      await addQueueItem(mediaItem);
    }
  }

  /// Deprecated. Use [AudioHandler.updateQueue] instead.
  @Deprecated("Use AudioHandler.updateQueue instead.")
  static final updateQueue = _compatibilitySwitcher.updateQueue;

  /// Deprecated. Use [AudioHandler.updateMediaItem] instead.
  @Deprecated("Use AudioHandler.updateMediaItem instead.")
  static final updateMediaItem = _compatibilitySwitcher.updateMediaItem;

  /// Deprecated. Use [AudioHandler.click] instead.
  @Deprecated("Use AudioHandler.click instead.")
  static final Future<void> Function([MediaButton]) click =
      _compatibilitySwitcher.click;

  /// Deprecated. Use [AudioHandler.prepare] instead.
  @Deprecated("Use AudioHandler.prepare instead.")
  static final prepare = _compatibilitySwitcher.prepare;

  /// Deprecated. Use [AudioHandler.prepareFromMediaId] instead.
  @Deprecated("Use AudioHandler.prepareFromMediaId instead.")
  static final Future<void> Function(String, [Map<String, dynamic>])
      prepareFromMediaId = _compatibilitySwitcher.prepareFromMediaId;

  /// Deprecated. Use [AudioHandler.play] instead.
  @Deprecated("Use AudioHandler.play instead.")
  static final play = _compatibilitySwitcher.play;

  /// Deprecated. Use [AudioHandler.playFromMediaId] instead.
  @Deprecated("Use AudioHandler.playFromMediaId instead.")
  static final Future<void> Function(String, [Map<String, dynamic>])
      playFromMediaId = _compatibilitySwitcher.playFromMediaId;

  /// Deprecated. Use [AudioHandler.playMediaItem] instead.
  @Deprecated("Use AudioHandler.playMediaItem instead.")
  static final playMediaItem = _compatibilitySwitcher.playMediaItem;

  /// Deprecated. Use [AudioHandler.skipToQueueItem] instead.
  @Deprecated("Use AudioHandler.skipToQueueItem instead.")
  static Future<void> skipToQueueItem(String mediaId) async {
    final queue = _compatibilitySwitcher.queue.nvalue!;
    final index = queue.indexWhere((item) => item.id == mediaId);
    await _compatibilitySwitcher.skipToQueueItem(index);
  }

  /// Deprecated. Use [AudioHandler.pause] instead.
  @Deprecated("Use AudioHandler.pause instead.")
  static final pause = _compatibilitySwitcher.pause;

  /// Deprecated. Use [AudioHandler.stop] instead.
  @Deprecated("Use AudioHandler.stop instead.")
  static final stop = _compatibilitySwitcher.stop;

  /// Deprecated. Use [AudioHandler.seek] instead.
  @Deprecated("Use AudioHandler.seek instead.")
  static final seekTo = _compatibilitySwitcher.seek;

  /// Deprecated. Use [AudioHandler.skipToNext] instead.
  @Deprecated("Use AudioHandler.skipToNext instead.")
  static final skipToNext = _compatibilitySwitcher.skipToNext;

  /// Deprecated. Use [AudioHandler.skipToPrevious] instead.
  @Deprecated("Use AudioHandler.skipToPrevious instead.")
  static final skipToPrevious = _compatibilitySwitcher.skipToPrevious;

  /// Deprecated. Use [AudioHandler.fastForward] instead.
  @Deprecated("Use AudioHandler.fastForward instead.")
  static final Future<void> Function() fastForward =
      _compatibilitySwitcher.fastForward;

  /// Deprecated. Use [AudioHandler.rewind] instead.
  @Deprecated("Use AudioHandler.rewind instead.")
  static final Future<void> Function() rewind = _compatibilitySwitcher.rewind;

  /// Deprecated. Use [AudioHandler.setRepeatMode] instead.
  @Deprecated("Use AudioHandler.setRepeatMode instead.")
  static final setRepeatMode = _compatibilitySwitcher.setRepeatMode;

  /// Deprecated. Use [AudioHandler.setShuffleMode] instead.
  @Deprecated("Use AudioHandler.setShuffleMode instead.")
  static final setShuffleMode = _compatibilitySwitcher.setShuffleMode;

  /// Deprecated. Use [AudioHandler.setRating] instead.
  @Deprecated("Use AudioHandler.setRating instead.")
  static final Future<void> Function(Rating, Map<dynamic, dynamic>) setRating =
      (Rating rating, Map<dynamic, dynamic> extras) => _compatibilitySwitcher
          .setRating(rating, extras.cast<String, dynamic>());

  /// Deprecated. Use [AudioHandler.setSpeed] instead.
  @Deprecated("Use AudioHandler.setSpeed instead.")
  static final setSpeed = _compatibilitySwitcher.setSpeed;

  /// Deprecated. Use [AudioHandler.seekBackward] instead.
  @Deprecated("Use audioHandler.seekBackward instead.")
  static final seekBackward = _compatibilitySwitcher.seekBackward;

  /// Deprecated. Use [AudioHandler.seekForward] instead.
  @Deprecated("Use AudioHandler.seekForward instead.")
  static final seekForward = _compatibilitySwitcher.seekForward;

  /// Deprecated. Use [AudioHandler.customAction] instead.
  @Deprecated("Use AudioHandler.customAction instead.")
  static final Future<dynamic> Function(String, Map<String, dynamic>)
      customAction = _compatibilitySwitcher.customAction;
}

class _BackgroundAudioHandler extends BaseAudioHandler {
  // ignore: deprecated_member_use_from_same_package
  late BackgroundAudioTask _task;

  @override
  // ignore: deprecated_member_use_from_same_package
  Future<void> prepare() => _task.onPrepare();

  @override
  Future<void> prepareFromMediaId(String mediaId,
          [Map<String, dynamic>? extras]) =>
      // ignore: deprecated_member_use_from_same_package
      _task.onPrepareFromMediaId(mediaId);

  @override
  // ignore: deprecated_member_use_from_same_package
  Future<void> play() => _task.onPlay();

  @override
  Future<void> playFromMediaId(String mediaId,
          [Map<String, dynamic>? extras]) =>
      // ignore: deprecated_member_use_from_same_package
      _task.onPlayFromMediaId(mediaId);

  @override
  Future<void> playMediaItem(MediaItem mediaItem) =>
      // ignore: deprecated_member_use_from_same_package
      _task.onPlayMediaItem(mediaItem);

  @override
  // ignore: deprecated_member_use_from_same_package
  Future<void> pause() => _task.onPause();

  @override
  Future<void> click([MediaButton button = MediaButton.media]) =>
      // ignore: deprecated_member_use_from_same_package
      _task.onClick(button);

  @override
  // ignore: deprecated_member_use_from_same_package
  Future<void> stop() => _task.onStop();

  @override
  Future<void> addQueueItem(MediaItem mediaItem) =>
      // ignore: deprecated_member_use_from_same_package
      _task.onAddQueueItem(mediaItem);

  @override
  Future<void> addQueueItems(List<MediaItem> mediaItems) async {
    for (var mediaItem in mediaItems) {
      // ignore: deprecated_member_use_from_same_package
      await _task.onAddQueueItem(mediaItem);
    }
  }

  @override
  Future<void> insertQueueItem(int index, MediaItem mediaItem) =>
      // ignore: deprecated_member_use_from_same_package
      _task.onAddQueueItemAt(mediaItem, index);

  @override
  // ignore: deprecated_member_use_from_same_package
  Future<void> updateQueue(List<MediaItem> queue) => _task.onUpdateQueue(queue);

  @override
  Future<void> updateMediaItem(MediaItem mediaItem) =>
      // ignore: deprecated_member_use_from_same_package
      _task.onUpdateMediaItem(mediaItem);

  @override
  Future<void> removeQueueItem(MediaItem mediaItem) =>
      // ignore: deprecated_member_use_from_same_package
      _task.onRemoveQueueItem(mediaItem);

  @override
  // ignore: deprecated_member_use_from_same_package
  Future<void> skipToNext() => _task.onSkipToNext();

  @override
  // ignore: deprecated_member_use_from_same_package
  Future<void> skipToPrevious() => _task.onSkipToPrevious();

  @override
  // ignore: deprecated_member_use_from_same_package
  Future<void> fastForward() => _task.onFastForward();

  @override
  // ignore: deprecated_member_use_from_same_package
  Future<void> rewind() => _task.onRewind();

  @override
  Future<void> skipToQueueItem(int index) async {
    final queue = this.queue.nvalue ?? <MediaItem>[];
    if (index < 0 || index >= queue.length) return;
    final mediaItem = queue[index];
    // ignore: deprecated_member_use_from_same_package
    await _task.onSkipToQueueItem(mediaItem.id);
  }

  @override
  // ignore: deprecated_member_use_from_same_package
  Future<void> seek(Duration position) => _task.onSeekTo(position);

  @override
  Future<void> setRating(Rating rating, [Map<String, dynamic>? extras]) =>
      // ignore: deprecated_member_use_from_same_package
      _task.onSetRating(rating, extras);

  @override
  Future<void> setRepeatMode(AudioServiceRepeatMode repeatMode) =>
      // ignore: deprecated_member_use_from_same_package
      _task.onSetRepeatMode(repeatMode);

  @override
  Future<void> setShuffleMode(AudioServiceShuffleMode shuffleMode) =>
      // ignore: deprecated_member_use_from_same_package
      _task.onSetShuffleMode(shuffleMode);

  @override
  // ignore: deprecated_member_use_from_same_package
  Future<void> seekBackward(bool begin) => _task.onSeekBackward(begin);

  @override
  // ignore: deprecated_member_use_from_same_package
  Future<void> seekForward(bool begin) => _task.onSeekForward(begin);

  @override
  // ignore: deprecated_member_use_from_same_package
  Future<void> setSpeed(double speed) => _task.onSetSpeed(speed);

  @override
  Future<dynamic> customAction(String name, [Map<String, dynamic>? extras]) =>
      // ignore: deprecated_member_use_from_same_package
      _task.onCustomAction(name, extras);

  @override
  // ignore: deprecated_member_use_from_same_package
  Future<void> onNotificationDeleted() => _task.onClose();

  @override
  Future<List<MediaItem>> getChildren(String parentMediaId,
          [Map<String, dynamic>? options]) =>
      // ignore: deprecated_member_use_from_same_package
      _task.onLoadChildren(parentMediaId);
}

/// This class is deprecated. Use [BaseAudioHandler] instead.
@Deprecated("Use AudioHandler instead.")
abstract class BackgroundAudioTask {
  late _BackgroundAudioHandler _handler;

  /// Deprecated. Use [AudioServiceConfig.fastForwardInterval] from [AudioService.config] instead.
  @Deprecated(
      "Use [AudioServiceConfig.fastForwardInterval] from [AudioService.config] instead.")
  Duration get fastForwardInterval => AudioService.config.fastForwardInterval;

  /// Deprecated. Use [AudioServiceConfig.rewindInterval] from [AudioService.config] instead.
  @Deprecated(
      "Use [AudioServiceConfig.rewindInterval] from [AudioService.config] instead.")
  Duration get rewindInterval => AudioService.config.rewindInterval;

  /// Deprecated. The new [AudioHandler] API now automatically starts the
  /// service when your implementation enters the playing state. Parameters can
  /// be passed via [AudioHandler.customAction].
  @Deprecated("Use AudioService.init instead.")
  Future<void> onStart(Map<String, dynamic>? params) async {}

  /// Deprecated. Replaced by [AudioHandler.stop].
  @mustCallSuper
  @Deprecated("Use AudioHandler.stop instead.")
  Future<void> onStop() async {
    final audioSession = await AudioSession.instance;
    try {
      await audioSession.setActive(false);
    } catch (e) {
      print("While deactivating audio session: $e");
    }
  }

  /// Deprecated. Replaced by [AudioHandler.getChildren].
  @Deprecated("Use AudioHandler.getChildren instead.")
  Future<List<MediaItem>> onLoadChildren(String parentMediaId) async => [];

  /// Deprecated. Replaced by [AudioHandler.click].
  @Deprecated("Use AudioHandler.click instead.")
  Future<void> onClick(MediaButton? button) async {
    switch (button!) {
      case MediaButton.media:
        if (_handler.playbackState.nvalue!.playing) {
          await onPause();
        } else {
          await onPlay();
        }
        break;
      case MediaButton.next:
        await onSkipToNext();
        break;
      case MediaButton.previous:
        await onSkipToPrevious();
        break;
    }
  }

  /// Deprecated. Replaced by [AudioHandler.pause].
  @Deprecated("Use AudioHandler.pause instead.")
  Future<void> onPause() async {}

  /// Deprecated. Replaced by [AudioHandler.prepare].
  @Deprecated("Use AudioHandler.prepare instead.")
  Future<void> onPrepare() async {}

  /// Deprecated. Replaced by [AudioHandler.prepareFromMediaId].
  @Deprecated("Use AudioHandler.prepareFromMediaId instead.")
  Future<void> onPrepareFromMediaId(String mediaId) async {}

  /// Deprecated. Replaced by [AudioHandler.play].
  @Deprecated("Use AudioHandler.play instead.")
  Future<void> onPlay() async {}

  /// Deprecated. Replaced by [AudioHandler.playFromMediaId].
  @Deprecated("Use AudioHandler.playFromMediaId instead.")
  Future<void> onPlayFromMediaId(String mediaId) async {}

  /// Deprecated. Replaced by [AudioHandler.playMediaItem].
  @Deprecated("Use AudioHandler.playMediaItem instead.")
  Future<void> onPlayMediaItem(MediaItem mediaItem) async {}

  /// Deprecated. Replaced by [AudioHandler.addQueueItem].
  @Deprecated("Use AudioHandler.addQueueItem instead.")
  Future<void> onAddQueueItem(MediaItem mediaItem) async {}

  /// Deprecated. Replaced by [AudioHandler.updateQueue].
  @Deprecated("Use AudioHandler.updateQueue instead.")
  Future<void> onUpdateQueue(List<MediaItem> queue) async {}

  /// Deprecated. Replaced by [AudioHandler.updateMediaItem].
  @Deprecated("Use AudioHandler.updateMediaItem instead.")
  Future<void> onUpdateMediaItem(MediaItem mediaItem) async {}

  /// Deprecated. Replaced by [AudioHandler.insertQueueItem].
  @Deprecated("Use AudioHandler.insertQueueItem instead.")
  Future<void> onAddQueueItemAt(MediaItem mediaItem, int index) async {}

  /// Deprecated. Replaced by [AudioHandler.removeQueueItem].
  @Deprecated("Use AudioHandler.removeQueueItem instead.")
  Future<void> onRemoveQueueItem(MediaItem mediaItem) async {}

  /// Deprecated. Replaced by [AudioHandler.skipToNext].
  @Deprecated("Use AudioHandler.skipToNext instead.")
  Future<void> onSkipToNext() => _skip(1);

  /// Deprecated. Replaced by [AudioHandler.skipToPrevious].
  @Deprecated("Use AudioHandler.skipToPrevious instead.")
  Future<void> onSkipToPrevious() => _skip(-1);

  /// Deprecated. Replaced by [AudioHandler.fastForward].
  @Deprecated("Use AudioHandler.fastForward instead.")
  Future<void> onFastForward() async {}

  /// Deprecated. Replaced by [AudioHandler.rewind].
  @Deprecated("Use AudioHandler.rewind instead.")
  Future<void> onRewind() async {}

  /// Deprecated. Replaced by [AudioHandler.skipToQueueItem].
  @Deprecated("Use AudioHandler.skipToQueueItem instead.")
  Future<void> onSkipToQueueItem(String mediaId) async {}

  /// Deprecated. Replaced by [AudioHandler.seek].
  @Deprecated("Use AudioHandler.seek instead.")
  Future<void> onSeekTo(Duration position) async {}

  /// Deprecated. Replaced by [AudioHandler.setRating].
  @Deprecated("Use AudioHandler.setRating instead.")
  Future<void> onSetRating(Rating rating, Map<String, dynamic>? extras) async {}

  /// Deprecated. Replaced by [AudioHandler.setRepeatMode].
  @Deprecated("Use AudioHandler.setRepeatMode instead.")
  Future<void> onSetRepeatMode(AudioServiceRepeatMode repeatMode) async {}

  /// Deprecated. Replaced by [AudioHandler.setShuffleMode].
  @Deprecated("Use AudioHandler.setShuffleMode instead.")
  Future<void> onSetShuffleMode(AudioServiceShuffleMode shuffleMode) async {}

  /// Deprecated. Replaced by [AudioHandler.seekBackward].
  @Deprecated("Use AudioHandler.seekBackward instead.")
  Future<void> onSeekBackward(bool begin) async {}

  /// Deprecated. Replaced by [AudioHandler.seekForward].
  @Deprecated("Use AudioHandler.seekForward instead.")
  Future<void> onSeekForward(bool begin) async {}

  /// Deprecated. Replaced by [AudioHandler.setSpeed].
  @Deprecated("Use AudioHandler.setSpeed instead.")
  Future<void> onSetSpeed(double speed) async {}

  /// Deprecated. Replaced by [AudioHandler.customAction].
  @Deprecated("Use AudioHandler.customAction instead.")
  Future<dynamic> onCustomAction(String name, dynamic arguments) async {}

  /// Deprecated. Replaced by [AudioHandler.onTaskRemoved].
  @Deprecated("Use AudioHandler.onTaskRemoved instead.")
  Future<void> onTaskRemoved() async {}

  /// Deprecated. Replaced by [AudioHandler.onNotificationDeleted].
  @Deprecated("Use AudioHandler.onNotificationDeleted instead.")
  Future<void> onClose() => onStop();

  Future<void> _skip(int offset) async {
    print('_skip: $offset');
    final mediaItem = _handler.mediaItem.nvalue;
    print('mediaItem: $mediaItem');
    if (mediaItem == null) return;
    final queue = _handler.queue.nvalue ?? <MediaItem>[];
    final i = queue.indexOf(mediaItem);
    if (i == -1) return;
    final newIndex = i + offset;
    if (newIndex >= 0 && newIndex < queue.length) {
      await onSkipToQueueItem(queue[newIndex].id);
    }
  }
}

/// An [AudioHandler] plays audio, provides state updates and query results to
/// clients. It implements standard protocols that allow it to be remotely
/// controlled by the lock screen, media notifications, the iOS control center,
/// headsets, smart watches, car audio systems, and other compatible agents.
///
/// This class cannot be subclassed directly. Implementations should subclass
/// [BaseAudioHandler], and composite behaviours should be defined as subclasses
/// of [CompositeAudioHandler].
abstract class AudioHandler {
  AudioHandler._();

  /// Prepare media items for playback.
  Future<void> prepare();

  /// Prepare a specific media item for playback.
  Future<void> prepareFromMediaId(String mediaId,
      [Map<String, dynamic>? extras]);

  /// Prepare playback from a search query.
  Future<void> prepareFromSearch(String query, [Map<String, dynamic>? extras]);

  /// Prepare a media item represented by a Uri for playback.
  Future<void> prepareFromUri(Uri uri, [Map<String, dynamic>? extras]);

  /// Start or resume playback.
  Future<void> play();

  /// Play a specific media item.
  Future<void> playFromMediaId(String mediaId, [Map<String, dynamic>? extras]);

  /// Begin playback from a search query.
  Future<void> playFromSearch(String query, [Map<String, dynamic>? extras]);

  /// Play a media item represented by a Uri.
  Future<void> playFromUri(Uri uri, [Map<String, dynamic>? extras]);

  /// Play a specific media item.
  Future<void> playMediaItem(MediaItem mediaItem);

  /// Pause playback.
  Future<void> pause();

  /// Process a headset button click, where [button] defaults to
  /// [MediaButton.media].
  Future<void> click([MediaButton button = MediaButton.media]);

  /// Stop playback and release resources.
  Future<void> stop();

  /// Add [mediaItem] to the queue.
  Future<void> addQueueItem(MediaItem mediaItem);

  /// Add [mediaItems] to the queue.
  Future<void> addQueueItems(List<MediaItem> mediaItems);

  /// Insert [mediaItem] into the queue at position [index].
  Future<void> insertQueueItem(int index, MediaItem mediaItem);

  /// Update to the queue to [queue].
  Future<void> updateQueue(List<MediaItem> queue);

  /// Update the properties of [mediaItem].
  Future<void> updateMediaItem(MediaItem mediaItem);

  /// Remove [mediaItem] from the queue.
  Future<void> removeQueueItem(MediaItem mediaItem);

  /// Remove media item from the queue at the specified [index].
  Future<void> removeQueueItemAt(int index);

  /// Skip to the next item in the queue.
  Future<void> skipToNext();

  /// Skip to the previous item in the queue.
  Future<void> skipToPrevious();

  /// Jump forward by [AudioServiceConfig.fastForwardInterval].
  Future<void> fastForward();

  /// Jump backward by [AudioServiceConfig.rewindInterval]. Note: this value
  /// must be positive.
  Future<void> rewind();

  /// Skip to a queue item.
  Future<void> skipToQueueItem(int index);

  /// Seek to [position].
  Future<void> seek(Duration position);

  /// Set the rating.
  Future<void> setRating(Rating rating, [Map<String, dynamic>? extras]);

  /// Set whether captioning is enabled.
  Future<void> setCaptioningEnabled(bool enabled);

  /// Set the repeat mode.
  Future<void> setRepeatMode(AudioServiceRepeatMode repeatMode);

  /// Set the shuffle mode.
  Future<void> setShuffleMode(AudioServiceShuffleMode shuffleMode);

  /// Begin or end seeking backward continuously.
  Future<void> seekBackward(bool begin);

  /// Begin or end seeking forward continuously.
  Future<void> seekForward(bool begin);

  /// Set the playback speed.
  Future<void> setSpeed(double speed);

  /// A mechanism to support app-specific actions.
  Future<dynamic> customAction(String name, [Map<String, dynamic>? extras]);

  /// Handle the task being swiped away in the task manager (Android).
  Future<void> onTaskRemoved();

  /// Handle the notification being swiped away (Android).
  Future<void> onNotificationDeleted();

  /// Get the children of a parent media item.
  Future<List<MediaItem>> getChildren(String parentMediaId,
      [Map<String, dynamic>? options]);

  /// Get a value stream that emits service-specific options to send to the
  /// client whenever the children under the specified parent change. The
  /// emitted options may contain information about what changed. A client that
  /// is subscribed to this stream should call [getChildren] to obtain the
  /// changed children.
  ValueStream<Map<String, dynamic>> subscribeToChildren(String parentMediaId);

  /// Get a particular media item.
  Future<MediaItem?> getMediaItem(String mediaId);

  /// Search for media items.
  Future<List<MediaItem>> search(String query, [Map<String, dynamic>? extras]);

  /// Set the remote volume on Android. This works only when using
  /// [RemoteAndroidPlaybackInfo].
  Future<void> androidSetRemoteVolume(int volumeIndex);

  /// Adjust the remote volume on Android. This works only when using
  /// [RemoteAndroidPlaybackInfo].
  Future<void> androidAdjustRemoteVolume(AndroidVolumeDirection direction);

  /// A value stream of playback states.
  ValueStream<PlaybackState> get playbackState;

  /// A value stream of the current queue.
  ValueStream<List<MediaItem>?> get queue;

  /// A value stream of the current queueTitle.
  ValueStream<String> get queueTitle;

  /// A value stream of the current media item.
  ValueStream<MediaItem?> get mediaItem;

  /// A value stream of the current rating style.
  ValueStream<RatingStyle> get ratingStyle;

  /// A value stream of the current [AndroidPlaybackInfo].
  ValueStream<AndroidPlaybackInfo> get androidPlaybackInfo;

  /// A stream of custom events.
  Stream<dynamic> get customEvent;

  /// A stream of custom states.
  ValueStream<dynamic> get customState;
}

/// A [SwitchAudioHandler] wraps another [AudioHandler] that may be switched for
/// another at any time by setting [inner].
class SwitchAudioHandler extends CompositeAudioHandler {
  final BehaviorSubject<PlaybackState> _playbackState = BehaviorSubject();
  final BehaviorSubject<List<MediaItem>?> _queue = BehaviorSubject();
  final BehaviorSubject<String> _queueTitle = BehaviorSubject();
  final BehaviorSubject<MediaItem?> _mediaItem = BehaviorSubject();
  final BehaviorSubject<AndroidPlaybackInfo> _androidPlaybackInfo =
      BehaviorSubject();
  final BehaviorSubject<RatingStyle> _ratingStyle = BehaviorSubject();
  final PublishSubject<dynamic> _customEvent = PublishSubject<dynamic>();
  final BehaviorSubject<dynamic> _customState = BehaviorSubject<dynamic>();

  @override
  ValueStream<PlaybackState> get playbackState => _playbackState;
  @override
  ValueStream<List<MediaItem>?> get queue => _queue;
  @override
  ValueStream<String> get queueTitle => _queueTitle;
  @override
  ValueStream<MediaItem?> get mediaItem => _mediaItem;
  @override
  ValueStream<AndroidPlaybackInfo> get androidPlaybackInfo =>
      _androidPlaybackInfo;
  @override
  ValueStream<RatingStyle> get ratingStyle => _ratingStyle;
  @override
  Stream<dynamic> get customEvent => _customEvent;
  @override
  ValueStream<dynamic> get customState => _customState;

  StreamSubscription<PlaybackState>? _playbackStateSubscription;
  StreamSubscription<List<MediaItem>?>? _queueSubscription;
  StreamSubscription<String>? _queueTitleSubscription;
  StreamSubscription<MediaItem?>? _mediaItemSubscription;
  StreamSubscription<AndroidPlaybackInfo>? _androidPlaybackInfoSubscription;
  StreamSubscription<RatingStyle>? _ratingStyleSubscription;
  StreamSubscription<dynamic>? _customEventSubscription;
  StreamSubscription<dynamic>? _customStateSubscription;

  /// Creates a [SwitchAudioHandler] with an initial [inner] handler, which
  /// defaults to a no-op handler.
  SwitchAudioHandler([AudioHandler? inner])
      : this._(inner ?? BaseAudioHandler());

  SwitchAudioHandler._(AudioHandler inner) : super(inner) {
    this.inner = inner;
  }

  /// The current inner [AudioHandler] that this [SwitchAudioHandler] will
  /// delegate to.
  AudioHandler get inner => _inner;

  set inner(AudioHandler newInner) {
    // Should disallow all ancestors...
    assert(newInner != this);
    _playbackStateSubscription?.cancel();
    _queueSubscription?.cancel();
    _queueTitleSubscription?.cancel();
    _mediaItemSubscription?.cancel();
    _androidPlaybackInfoSubscription?.cancel();
    _ratingStyleSubscription?.cancel();
    _customEventSubscription?.cancel();
    _customStateSubscription?.cancel();
    _inner = newInner;
    _playbackStateSubscription = inner.playbackState.listen(_playbackState.add);
    _queueSubscription = inner.queue.listen(_queue.add);
    _queueTitleSubscription = inner.queueTitle.listen(_queueTitle.add);
    // XXX: This only works in one direction.
    _mediaItemSubscription = inner.mediaItem.listen(_mediaItem.add);
    _androidPlaybackInfoSubscription =
        inner.androidPlaybackInfo.listen(_androidPlaybackInfo.add);
    _ratingStyleSubscription = inner.ratingStyle.listen(_ratingStyle.add);
    _customEventSubscription = inner.customEvent.listen(_customEvent.add);
    _customStateSubscription = inner.customState.listen(_customState.add);
  }
}

/// A [CompositeAudioHandler] wraps another [AudioHandler] and adds additional
/// behaviour to it. Each method will by default pass through to the
/// corresponding method of the wrapped handler. If you override a method, it
/// must call super in addition to any "additional" functionality you add.
class CompositeAudioHandler extends AudioHandler {
  AudioHandler _inner;

  /// Create the [CompositeAudioHandler] with the given wrapped handler.
  CompositeAudioHandler(AudioHandler inner)
      : _inner = inner,
        super._();

  @override
  @mustCallSuper
  Future<void> prepare() => _inner.prepare();

  @override
  @mustCallSuper
  Future<void> prepareFromMediaId(String mediaId,
          [Map<String, dynamic>? extras]) =>
      _inner.prepareFromMediaId(mediaId, extras);

  @override
  @mustCallSuper
  Future<void> prepareFromSearch(String query,
          [Map<String, dynamic>? extras]) =>
      _inner.prepareFromSearch(query, extras);

  @override
  @mustCallSuper
  Future<void> prepareFromUri(Uri uri, [Map<String, dynamic>? extras]) =>
      _inner.prepareFromUri(uri, extras);

  @override
  @mustCallSuper
  Future<void> play() => _inner.play();

  @override
  @mustCallSuper
  Future<void> playFromMediaId(String mediaId,
          [Map<String, dynamic>? extras]) =>
      _inner.playFromMediaId(mediaId, extras);

  @override
  @mustCallSuper
  Future<void> playFromSearch(String query, [Map<String, dynamic>? extras]) =>
      _inner.playFromSearch(query, extras);

  @override
  @mustCallSuper
  Future<void> playFromUri(Uri uri, [Map<String, dynamic>? extras]) =>
      _inner.playFromUri(uri, extras);

  @override
  @mustCallSuper
  Future<void> playMediaItem(MediaItem mediaItem) =>
      _inner.playMediaItem(mediaItem);

  @override
  @mustCallSuper
  Future<void> pause() => _inner.pause();

  @override
  @mustCallSuper
  Future<void> click([MediaButton button = MediaButton.media]) =>
      _inner.click(button);

  @override
  @mustCallSuper
  Future<void> stop() => _inner.stop();

  @override
  @mustCallSuper
  Future<void> addQueueItem(MediaItem mediaItem) =>
      _inner.addQueueItem(mediaItem);

  @override
  @mustCallSuper
  Future<void> addQueueItems(List<MediaItem> mediaItems) =>
      _inner.addQueueItems(mediaItems);

  @override
  @mustCallSuper
  Future<void> insertQueueItem(int index, MediaItem mediaItem) =>
      _inner.insertQueueItem(index, mediaItem);

  @override
  @mustCallSuper
  Future<void> updateQueue(List<MediaItem> queue) => _inner.updateQueue(queue);

  @override
  @mustCallSuper
  Future<void> updateMediaItem(MediaItem mediaItem) =>
      _inner.updateMediaItem(mediaItem);

  @override
  @mustCallSuper
  Future<void> removeQueueItem(MediaItem mediaItem) =>
      _inner.removeQueueItem(mediaItem);

  @override
  @mustCallSuper
  Future<void> removeQueueItemAt(int index) => _inner.removeQueueItemAt(index);

  @override
  @mustCallSuper
  Future<void> skipToNext() => _inner.skipToNext();

  @override
  @mustCallSuper
  Future<void> skipToPrevious() => _inner.skipToPrevious();

  @override
  @mustCallSuper
  Future<void> fastForward() => _inner.fastForward();

  @override
  @mustCallSuper
  Future<void> rewind() => _inner.rewind();

  @override
  @mustCallSuper
  Future<void> skipToQueueItem(int index) => _inner.skipToQueueItem(index);

  @override
  @mustCallSuper
  Future<void> seek(Duration position) => _inner.seek(position);

  @override
  @mustCallSuper
  Future<void> setRating(Rating rating, [Map<String, dynamic>? extras]) =>
      _inner.setRating(rating, extras);

  @override
  @mustCallSuper
  Future<void> setCaptioningEnabled(bool enabled) =>
      _inner.setCaptioningEnabled(enabled);

  @override
  @mustCallSuper
  Future<void> setRepeatMode(AudioServiceRepeatMode repeatMode) =>
      _inner.setRepeatMode(repeatMode);

  @override
  @mustCallSuper
  Future<void> setShuffleMode(AudioServiceShuffleMode shuffleMode) =>
      _inner.setShuffleMode(shuffleMode);

  @override
  @mustCallSuper
  Future<void> seekBackward(bool begin) => _inner.seekBackward(begin);

  @override
  @mustCallSuper
  Future<void> seekForward(bool begin) => _inner.seekForward(begin);

  @override
  @mustCallSuper
  Future<void> setSpeed(double speed) => _inner.setSpeed(speed);

  @override
  @mustCallSuper
  Future<dynamic> customAction(String name, [Map<String, dynamic>? extras]) =>
      _inner.customAction(name, extras);

  @override
  @mustCallSuper
  Future<void> onTaskRemoved() => _inner.onTaskRemoved();

  @override
  @mustCallSuper
  Future<void> onNotificationDeleted() => _inner.onNotificationDeleted();

  @override
  @mustCallSuper
  Future<List<MediaItem>> getChildren(String parentMediaId,
          [Map<String, dynamic>? options]) =>
      _inner.getChildren(parentMediaId, options);

  @override
  @mustCallSuper
  ValueStream<Map<String, dynamic>> subscribeToChildren(String parentMediaId) =>
      _inner.subscribeToChildren(parentMediaId);

  @override
  @mustCallSuper
  Future<MediaItem?> getMediaItem(String mediaId) =>
      _inner.getMediaItem(mediaId);

  @override
  @mustCallSuper
  Future<List<MediaItem>> search(String query,
          [Map<String, dynamic>? extras]) =>
      _inner.search(query, extras);

  @override
  @mustCallSuper
  Future<void> androidSetRemoteVolume(int volumeIndex) =>
      _inner.androidSetRemoteVolume(volumeIndex);

  @override
  @mustCallSuper
  Future<void> androidAdjustRemoteVolume(AndroidVolumeDirection direction) =>
      _inner.androidAdjustRemoteVolume(direction);

  @override
  ValueStream<PlaybackState> get playbackState => _inner.playbackState;

  @override
  ValueStream<List<MediaItem>?> get queue => _inner.queue;

  @override
  ValueStream<String> get queueTitle => _inner.queueTitle;

  @override
  ValueStream<MediaItem?> get mediaItem => _inner.mediaItem;

  @override
  ValueStream<RatingStyle> get ratingStyle => _inner.ratingStyle;

  @override
  ValueStream<AndroidPlaybackInfo> get androidPlaybackInfo =>
      _inner.androidPlaybackInfo;

  @override
  Stream<dynamic> get customEvent => _inner.customEvent;

  @override
  ValueStream<dynamic> get customState => _inner.customState;
}

/// A message to be sent to the audio handler hosted with [AudioService.hostHandler].
class IsolateRequest {
  /// The send port for sending the response of this request.
  final SendPort sendPort;

  /// The method of the [AudioHandler].
  final String method;

  /// A list of arguments.
  final List<dynamic>? arguments;

  /// Creates a request.
  IsolateRequest(this.sendPort, this.method, [this.arguments]);
}

/// A message to be sent from host isolate to the connected to synchronize
/// the their streams.
class IsolateStreamSyncRequest {
  /// Event data.
  final dynamic event;

  /// The time this request was sent.
  final DateTime time;

  /// Creates a request.
  IsolateStreamSyncRequest(this.event) : time = DateTime.now();
}

/// Handler that connects to the handler hosted with [AudioService.hostHandler].
///
/// For convenience, it's better to use [AudioService.connectFromIsolate] which
/// creates this class and calls [init].
class IsolateAudioHandler extends AudioHandler {
  @override
  final BehaviorSubject<PlaybackState> playbackState = BehaviorSubject();

  @override
  final BehaviorSubject<List<MediaItem>?> queue = BehaviorSubject();

  @override
  final BehaviorSubject<String> queueTitle = BehaviorSubject();

  @override
  final BehaviorSubject<MediaItem?> mediaItem = BehaviorSubject();

  @override
  final BehaviorSubject<AndroidPlaybackInfo> androidPlaybackInfo =
      BehaviorSubject();

  @override
  final BehaviorSubject<RatingStyle> ratingStyle = BehaviorSubject();

  @override
  final PublishSubject<dynamic> customEvent = PublishSubject<dynamic>();

  @override
  final BehaviorSubject<dynamic> customState = BehaviorSubject<dynamic>();

  /// Creates an isolate audio handler.
  /// You should call the [init] right away after instantiation.
  IsolateAudioHandler() : super._();

  /// Synchronizes the subjects with the hosted isolate.
  Future<void> init() {
    return Future.wait([
      syncSubject(playbackState, 'playbackState'),
      syncSubject(queue, 'queue'),
      syncSubject(queueTitle, 'queueTitle'),
      syncSubject(mediaItem, 'mediaItem'),
      syncSubject(androidPlaybackInfo, 'androidPlaybackInfo'),
      syncSubject(ratingStyle, 'ratingStyle'),
      syncSubject(customEvent, 'customEvent'),
      syncSubject(customState, 'customState'),
    ]);
  }

  /// Sends a message to hosted audio handler.
  Future<T> send<T>(String method, [List<dynamic>? arguments]) async {
    final sendPort =
        IsolateNameServer.lookupPortByName(AudioService.hostIsolatePortName);
    if (sendPort == null) {
      throw StateError(
        "No isolate was hosted. "
        "You must call `AudioService.init` or `AudioService.hostHandler` first",
      );
    }
    final receivePort = ReceivePort();
    sendPort.send(IsolateRequest(receivePort.sendPort, method, arguments));
    final result = await (receivePort.first).timeout(const Duration(seconds: 3),
        onTimeout: () {
      throw TimeoutException(
        "The call to the hosted isolate has timed out, the isolate has likely died. "
        "See $AudioService.hostHandler for more details",
      );
    }) as T;
    receivePort.close();
    return result;
  }

  /// Synchronizes some stream by its [name] with a corresponding one in the
  /// hosted audio handler
  ///
  /// It sends a send port to feed events into from the remote stream and in
  /// return the hosted handler should also return a send port, and pipe
  /// the messages that are sent over it into the same stream.
  ///
  /// The hosted handler may also respond with `null` instead of a send port,
  /// when it can't pipe the events into its stream.
  ///
  /// The host handler sends to the connected isolates a special [IsolateStreamSyncRequest],
  /// that has a time record on it, so isolates can check whether they had some
  /// more recent event in them than what the host isolate has sent.
  ///
  /// On both ends the messages that are received via ports should be
  /// filtered out of the stream listener notifiers, because otherwise it
  /// will lead to that messages will be sent back and forth forever.
  Future<void> syncSubject(Subject subject, String name) async {
    DateTime? recentUpdate;
    final receivePort = ReceivePort();
    final toSkip = <Object?>[];
    SendPort? sendPort;
    receivePort.listen((dynamic message) {
      final request = message as IsolateStreamSyncRequest;
      if (recentUpdate == null ||
          request.time.difference(recentUpdate!) > Duration.zero) {
        recentUpdate = request.time;
        subject.add(request.event);
        if (sendPort != null) {
          toSkip.add(request.event);
        }
      }
    });
    sendPort = await send<SendPort?>(name, <dynamic>[receivePort.sendPort]);
    if (sendPort != null) {
      subject.listen((dynamic event) {
        if (toSkip.contains(event)) {
          toSkip.remove(event);
        } else {
          recentUpdate = DateTime.now();
          sendPort!.send(event);
        }
      });
    }
  }

  @override
  Future<void> prepare() => send('prepare');

  @override
  Future<void> prepareFromMediaId(String mediaId,
          [Map<String, dynamic>? extras]) =>
      send('prepareFromMediaId', <dynamic>[mediaId, extras]);

  @override
  Future<void> prepareFromSearch(String query,
          [Map<String, dynamic>? extras]) =>
      send('prepareFromSearch', <dynamic>[query, extras]);

  @override
  Future<void> prepareFromUri(Uri uri, [Map<String, dynamic>? extras]) =>
      send('prepareFromUri', <dynamic>[uri, extras]);

  @override
  Future<void> play() => send('play');

  @override
  Future<void> playFromMediaId(String mediaId,
          [Map<String, dynamic>? extras]) =>
      send('playFromMediaId', <dynamic>[mediaId, extras]);

  @override
  Future<void> playFromSearch(String query, [Map<String, dynamic>? extras]) =>
      send('playFromSearch', <dynamic>[query, extras]);

  @override
  Future<void> playFromUri(Uri uri, [Map<String, dynamic>? extras]) =>
      send('playFromUri', <dynamic>[uri, extras]);

  @override
  Future<void> playMediaItem(MediaItem mediaItem) =>
      send('playMediaItem', <dynamic>[mediaItem]);

  @override
  Future<void> pause() => send('pause');

  @override
  Future<void> click([MediaButton button = MediaButton.media]) =>
      send('click', <dynamic>[button]);

  @override
  Future<void> stop() => send('stop');

  @override
  Future<void> addQueueItem(MediaItem mediaItem) =>
      send('addQueueItem', <dynamic>[mediaItem]);

  @override
  Future<void> addQueueItems(List<MediaItem> mediaItems) =>
      send('addQueueItems', <dynamic>[mediaItems]);

  @override
  Future<void> insertQueueItem(int index, MediaItem mediaItem) =>
      send('insertQueueItem', <dynamic>[index, mediaItem]);

  @override
  Future<void> updateQueue(List<MediaItem> queue) =>
      send('updateQueue', <dynamic>[queue]);

  @override
  Future<void> updateMediaItem(MediaItem mediaItem) =>
      send('updateMediaItem', <dynamic>[mediaItem]);

  @override
  Future<void> removeQueueItem(MediaItem mediaItem) =>
      send('removeQueueItem', <dynamic>[mediaItem]);

  @override
  Future<void> removeQueueItemAt(int index) =>
      send('removeQueueItemAt', <dynamic>[index]);

  @override
  Future<void> skipToNext() => send('skipToNext');

  @override
  Future<void> skipToPrevious() => send('skipToPrevious');

  @override
  Future<void> fastForward() => send('fastForward');

  @override
  Future<void> rewind() => send('rewind');

  @override
  Future<void> skipToQueueItem(int index) =>
      send('skipToQueueItem', <dynamic>[index]);

  @override
  Future<void> seek(Duration position) => send('seek', <dynamic>[position]);

  @override
<<<<<<< HEAD
  Future<void> setRating(Rating rating, Map<String, dynamic>? extras) =>
      send('setRating', <dynamic>[rating, extras]);
=======
  Future<void> setRating(Rating rating, [Map<String, dynamic>? extras]) =>
      _send('setRating', <dynamic>[rating, extras]);
>>>>>>> ec95a575

  @override
  Future<void> setCaptioningEnabled(bool enabled) =>
      send('setCaptioningEnabled', <dynamic>[enabled]);

  @override
  Future<void> setRepeatMode(AudioServiceRepeatMode repeatMode) =>
      send('setRepeatMode', <dynamic>[repeatMode]);

  @override
  Future<void> setShuffleMode(AudioServiceShuffleMode shuffleMode) =>
      send('setShuffleMode', <dynamic>[shuffleMode]);

  @override
  Future<void> seekBackward(bool begin) =>
      send('seekBackward', <dynamic>[begin]);

  @override
  Future<void> seekForward(bool begin) => send('seekForward', <dynamic>[begin]);

  @override
  Future<void> setSpeed(double speed) => send('setSpeed', <dynamic>[speed]);

  @override
<<<<<<< HEAD
  Future<dynamic> customAction(String name, Map<String, dynamic>? arguments) =>
      send<dynamic>('customAction', <dynamic>[name, arguments]);
=======
  Future<dynamic> customAction(String name, [Map<String, dynamic>? extras]) =>
      _send('customAction', <dynamic>[name, extras]);
>>>>>>> ec95a575

  @override
  Future<void> onTaskRemoved() => send('onTaskRemoved');

  @override
  Future<void> onNotificationDeleted() => send('onNotificationDeleted');

  @override
  Future<List<MediaItem>> getChildren(String parentMediaId,
          [Map<String, dynamic>? options]) async =>
      send('getChildren', <dynamic>[parentMediaId, options]);

  final _childrenSubjects = <String, BehaviorSubject<Map<String, dynamic>>>{};

  @override
  ValueStream<Map<String, dynamic>> subscribeToChildren(String parentMediaId) {
    var childrenSubject = _childrenSubjects[parentMediaId];
    if (childrenSubject == null) {
      childrenSubject = _childrenSubjects[parentMediaId] = BehaviorSubject();
      final receivePort = ReceivePort();
      receivePort.listen((dynamic options) {
        childrenSubject!.add(options as Map<String, dynamic>);
      });
      send<void>('subscribeToChildren',
          <dynamic>[parentMediaId, receivePort.sendPort]);
    }
    return childrenSubject;
  }

  @override
  Future<MediaItem?> getMediaItem(String mediaId) =>
      send('getMediaItem', <dynamic>[mediaId]);

  @override
  Future<List<MediaItem>> search(String query,
          [Map<String, dynamic>? extras]) =>
      send('search', <dynamic>[query, extras]);

  @override
  Future<void> androidAdjustRemoteVolume(AndroidVolumeDirection direction) =>
      send('androidAdjustRemoteVolume', <dynamic>[direction]);

  @override
  Future<void> androidSetRemoteVolume(int volumeIndex) =>
      send('androidSetRemoteVolume', <dynamic>[volumeIndex]);
}

/// Base class for implementations of [AudioHandler]. It provides default
/// implementations of all methods and streams. Each stream in this class is
/// specialized as either a [BehaviorSubject] or [PublishSubject] providing an
/// additional `add` method for emitting values on those streams.
///
/// These are [BehaviorSubject]s provided by this class:
///
/// * [playbackState]
/// * [queue]
/// * [queueTitle]
/// * [androidPlaybackInfo]
/// * [ratingStyle]
///
/// Besides them, there's also [customEvent] which is a [PublishSubject].
///
/// You can choose to implement all methods yourself, or you may leverage some
/// mixins to provide default implementations of certain behaviours:
///
/// * [QueueHandler] provides default implementations of methods for updating
/// and navigating the queue.
/// * [SeekHandler] provides default implementations of methods for seeking
/// forwards and backwards.
///
/// ## Android service lifecycle and state transitions
///
/// On Android, the [AudioHandler] runs inside an Android service. This allows
/// the audio logic to continue running in the background, and also an app that
/// had previously been terminated to wake up and resume playing audio when the
/// user click on the play button in a media notification or headset.
///
/// ### Foreground/background transitions
///
/// The underlying Android service enters the `foreground` state whenever
/// [PlaybackState.playing] becomes `true`, and enters the `background` state
/// whenever [PlaybackState.playing] becomes `false`.
///
/// ### Start/stop transitions
///
/// The underlying Android service enters the `started` state whenever
/// [PlaybackState.playing] becomes `true`, and enters the `stopped` state
/// whenever [PlaybackState.processingState] becomes `idle`.
///
/// ### Create/destroy lifecycle
///
/// The underlying service is created either when a client binds to it, or when
/// it is started, and it is destroyed when no clients are bound to it AND it is
/// stopped. When the Flutter UI is attached to an Android Activity, this will
/// also bind to the service, and it will unbind from the service when the
/// Activity is destroyed. A media notification will also bind to the service.
///
/// If the service needs to be created when the app is not already running, your
/// app's `main` entrypoint will be called in the background which should
/// initialise your [AudioHandler].
class BaseAudioHandler extends AudioHandler {
  /// A controller for broadcasting the current [PlaybackState] to the app's UI,
  /// media notification and other clients. Example usage:
  ///
  /// ```dart
  /// playbackState.add(playbackState.value!.copyWith(playing: true));
  /// ```
  ///
  /// The state changes broadcast via this stream can be listened to via the
  /// Flutter app's UI
  @override
  final BehaviorSubject<PlaybackState> playbackState =
      BehaviorSubject.seeded(PlaybackState());

  /// A controller for broadcasting the current queue to the app's UI, media
  /// notification and other clients. Example usage:
  ///
  /// ```dart
  /// queue.add(queue.value! + [additionalItem]);
  /// ```
  @override
  final BehaviorSubject<List<MediaItem>?> queue =
      BehaviorSubject.seeded(<MediaItem>[]);

  /// A controller for broadcasting the current queue title to the app's UI, media
  /// notification and other clients. Example usage:
  ///
  /// ```dart
  /// queueTitle.add(newTitle);
  /// ```
  @override
  final BehaviorSubject<String> queueTitle = BehaviorSubject.seeded('');

  /// A controller for broadcasting the current media item to the app's UI,
  /// media notification and other clients. Example usage:
  ///
  /// ```dart
  /// mediaItem.add(item);
  /// ```
  @override
  final BehaviorSubject<MediaItem?> mediaItem = BehaviorSubject.seeded(null);

  /// A controller for broadcasting the current [AndroidPlaybackInfo] to the app's UI,
  /// media notification and other clients. Example usage:
  ///
  /// ```dart
  /// androidPlaybackInfo.add(newPlaybackInfo);
  /// ```
  @override
  final BehaviorSubject<AndroidPlaybackInfo> androidPlaybackInfo =
      BehaviorSubject();

  /// A controller for broadcasting the current rating style to the app's UI,
  /// media notification and other clients. Example usage:
  ///
  /// ```dart
  /// ratingStyle.add(style);
  /// ```
  @override
  final BehaviorSubject<RatingStyle> ratingStyle = BehaviorSubject();

  /// A controller for broadcasting a custom event to the app's UI.
  /// A shorthand for the event stream is [customEvent].
  /// Example usage:
  ///
  /// ```dart
  /// customEventSubject.add(MyCustomEvent(arg: 3));
  /// ```
  @override
  final PublishSubject<dynamic> customEvent = PublishSubject<dynamic>();

  /// A controller for broadcasting the current custom state to the app's UI.
  /// Example usage:
  ///
  /// ```dart
  /// customState.add(MyCustomState(...));
  /// ```
  @override
  final BehaviorSubject<dynamic> customState = BehaviorSubject<dynamic>();

  /// Constructor. Normally this is called from subclasses via `super`.
  BaseAudioHandler() : super._();

  @override
  Future<void> prepare() async {}

  @override
  Future<void> prepareFromMediaId(String mediaId,
      [Map<String, dynamic>? extras]) async {}

  @override
  Future<void> prepareFromSearch(String query,
      [Map<String, dynamic>? extras]) async {}

  @override
  Future<void> prepareFromUri(Uri uri, [Map<String, dynamic>? extras]) async {}

  @override
  Future<void> play() async {}

  @override
  Future<void> playFromMediaId(String mediaId,
      [Map<String, dynamic>? extras]) async {}

  @override
  Future<void> playFromSearch(String query,
      [Map<String, dynamic>? extras]) async {}

  @override
  Future<void> playFromUri(Uri uri, [Map<String, dynamic>? extras]) async {}

  @override
  Future<void> playMediaItem(MediaItem mediaItem) async {}

  @override
  Future<void> pause() async {}

  @override
  Future<void> click([MediaButton button = MediaButton.media]) async {
    switch (button) {
      case MediaButton.media:
        if (playbackState.nvalue?.playing == true) {
          await pause();
        } else {
          await play();
        }
        break;
      case MediaButton.next:
        await skipToNext();
        break;
      case MediaButton.previous:
        await skipToPrevious();
        break;
    }
  }

  /// Stop playback and release resources.
  ///
  /// The default implementation (which may be overridden) updates
  /// [playbackState] by setting the processing state to
  /// [AudioProcessingState.idle] which disables the system notification.
  @override
  Future<void> stop() async {
    playbackState.add(playbackState.nvalue!
        .copyWith(processingState: AudioProcessingState.idle));
    await playbackState.firstWhere(
        (state) => state.processingState == AudioProcessingState.idle);
  }

  @override
  Future<void> addQueueItem(MediaItem mediaItem) async {}

  @override
  Future<void> addQueueItems(List<MediaItem> mediaItems) async {}

  @override
  Future<void> insertQueueItem(int index, MediaItem mediaItem) async {}

  @override
  Future<void> updateQueue(List<MediaItem> queue) async {}

  @override
  Future<void> updateMediaItem(MediaItem mediaItem) async {}

  @override
  Future<void> removeQueueItem(MediaItem mediaItem) async {}

  @override
  Future<void> removeQueueItemAt(int index) async {}

  @override
  Future<void> skipToNext() async {}

  @override
  Future<void> skipToPrevious() async {}

  @override
  Future<void> fastForward() async {}

  @override
  Future<void> rewind() async {}

  @override
  Future<void> skipToQueueItem(int index) async {}

  @override
  Future<void> seek(Duration position) async {}

  @override
  Future<void> setRating(Rating rating, [Map<String, dynamic>? extras]) async {}

  @override
  Future<void> setCaptioningEnabled(bool enabled) async {}

  @override
  Future<void> setRepeatMode(AudioServiceRepeatMode repeatMode) async {}

  @override
  Future<void> setShuffleMode(AudioServiceShuffleMode shuffleMode) async {}

  @override
  Future<void> seekBackward(bool begin) async {}

  @override
  Future<void> seekForward(bool begin) async {}

  @override
  Future<void> setSpeed(double speed) async {}

  @override
  Future<dynamic> customAction(String name,
      [Map<String, dynamic>? extras]) async {}

  @override
  Future<void> onTaskRemoved() async {}

  @override
  Future<void> onNotificationDeleted() async {
    await stop();
  }

  @override
  Future<List<MediaItem>> getChildren(String parentMediaId,
          [Map<String, dynamic>? options]) async =>
      [];

  @override
  ValueStream<Map<String, dynamic>> subscribeToChildren(String parentMediaId) =>
      BehaviorSubject.seeded(<String, dynamic>{});

  @override
  Future<MediaItem?> getMediaItem(String mediaId) async => null;

  @override
  Future<List<MediaItem>> search(String query,
          [Map<String, dynamic>? extras]) async =>
      [];

  @override
  Future<void> androidAdjustRemoteVolume(
      AndroidVolumeDirection direction) async {}

  @override
  Future<void> androidSetRemoteVolume(int volumeIndex) async {}
}

/// This mixin provides default implementations of [fastForward], [rewind],
/// [seekForward] and [seekBackward] which are all defined in terms of your own
/// implementation of [seek].
mixin SeekHandler on BaseAudioHandler {
  _Seeker? _seeker;

  @override
  Future<void> fastForward() =>
      _seekRelative(AudioService.config.fastForwardInterval);

  @override
  Future<void> rewind() => _seekRelative(-AudioService.config.rewindInterval);

  @override
  Future<void> seekForward(bool begin) async => _seekContinuously(begin, 1);

  @override
  Future<void> seekBackward(bool begin) async => _seekContinuously(begin, -1);

  /// Jumps away from the current position by [offset].
  Future<void> _seekRelative(Duration offset) async {
    var newPosition = playbackState.nvalue!.position + offset;
    // Make sure we don't jump out of bounds.
    if (newPosition < Duration.zero) {
      newPosition = Duration.zero;
    }
    final duration = mediaItem.nvalue?.duration ?? Duration.zero;
    if (newPosition > duration) {
      newPosition = duration;
    }
    // Perform the jump via a seek.
    await seek(newPosition);
  }

  /// Begins or stops a continuous seek in [direction]. After it begins it will
  /// continue seeking forward or backward by 10 seconds within the audio, at
  /// intervals of 1 second in app time.
  void _seekContinuously(bool begin, int direction) {
    _seeker?.stop();
    if (begin && mediaItem.nvalue?.duration != null) {
      _seeker = _Seeker(this, Duration(seconds: 10 * direction),
          const Duration(seconds: 1), mediaItem.nvalue!.duration!)
        ..start();
    }
  }
}

class _Seeker {
  final AudioHandler handler;
  final Duration positionInterval;
  final Duration stepInterval;
  final Duration duration;
  bool _running = false;

  _Seeker(
    this.handler,
    this.positionInterval,
    this.stepInterval,
    this.duration,
  );

  Future<void> start() async {
    _running = true;
    while (_running) {
      var newPosition =
          handler.playbackState.nvalue!.position + positionInterval;
      if (newPosition < Duration.zero) newPosition = Duration.zero;
      if (newPosition > duration) newPosition = duration;
      handler.seek(newPosition);
      await Future<void>.delayed(stepInterval);
    }
  }

  void stop() {
    _running = false;
  }
}

/// This mixin provides default implementations of methods for updating and
/// navigating the queue. When using this mixin, you must add a list of
/// [MediaItem]s to [queue], override [skipToQueueItem] and initialise the queue
/// index (e.g. by calling [skipToQueueItem] with the initial queue index). The
/// [skipToNext] and [skipToPrevious] default implementations are defined by
/// this mixin in terms of your own implementation of [skipToQueueItem].
mixin QueueHandler on BaseAudioHandler {
  @override
  Future<void> addQueueItem(MediaItem mediaItem) async {
    queue.add(queue.nvalue!..add(mediaItem));
    await super.addQueueItem(mediaItem);
  }

  @override
  Future<void> addQueueItems(List<MediaItem> mediaItems) async {
    queue.add(queue.nvalue!..addAll(mediaItems));
    await super.addQueueItems(mediaItems);
  }

  @override
  Future<void> insertQueueItem(int index, MediaItem mediaItem) async {
    queue.add(queue.nvalue!..insert(index, mediaItem));
    await super.insertQueueItem(index, mediaItem);
  }

  @override
  Future<void> updateQueue(List<MediaItem> newQueue) async {
    queue.add(queue.nvalue!..replaceRange(0, queue.nvalue!.length, newQueue));
    await super.updateQueue(newQueue);
  }

  @override
  Future<void> updateMediaItem(MediaItem mediaItem) async {
    queue.add(queue.nvalue!..[queue.nvalue!.indexOf(mediaItem)] = mediaItem);
    await super.updateMediaItem(mediaItem);
  }

  @override
  Future<void> removeQueueItem(MediaItem mediaItem) async {
    queue.add(queue.nvalue!..remove(mediaItem));
    await super.removeQueueItem(mediaItem);
  }

  @override
  Future<void> skipToNext() async {
    await _skip(1);
    await super.skipToNext();
  }

  @override
  Future<void> skipToPrevious() async {
    await _skip(-1);
    await super.skipToPrevious();
  }

  /// This should be overridden to skip to the queue item at [index].
  /// Implementations should broadcast the new queue index via [playbackState],
  /// broadcast the new media item via [mediaItem], and potentially issue
  /// instructions to start the new item playing. Some implementations may
  /// choose to automatically play when skipping to a queue item while others
  /// may prefer to play the new item only if the player was already playing
  /// another item beforehand.
  ///
  /// An example implementation may look like:
  ///
  /// ```dart
  /// playbackState.add(playbackState.value!.copyWith(queueIndex: index));
  /// mediaItem.add(queue.value![index]);
  /// player.playAtIndex(index); // use your player's respective API
  /// await super.skipToQueueItem(index);
  /// ```
  @override
  Future<void> skipToQueueItem(int index) async {
    await super.skipToQueueItem(index);
  }

  Future<void> _skip(int offset) async {
    final queue = this.queue.nvalue!;
    final index = playbackState.nvalue!.queueIndex!;
    if (index < 0 || index >= queue.length) return;
    return skipToQueueItem(index + offset);
  }
}

/// The available shuffle modes for the queue.
enum AudioServiceShuffleMode {
  /// The queue will not be shuffled.
  none,

  /// The whole queue will be shuffled.
  all,

  /// A group of items will be shuffled. This corresponds to Android's
  /// [SHUFFLE_MODE_GROUP](https://developer.android.com/reference/androidx/media2/common/SessionPlayer#SHUFFLE_MODE_GROUP).
  group,
}

/// The available repeat modes.
///
/// This defines how media items should repeat when the current one is finished.
enum AudioServiceRepeatMode {
  /// The current media item or queue will not repeat.
  none,

  /// The current media item will repeat.
  one,

  /// Playback will continue looping through all media items in the current list.
  all,

  /// UNIMPLEMENTED - see https://github.com/ryanheise/audio_service/issues/560
  ///
  /// This corresponds to Android's [REPEAT_MODE_GROUP](https://developer.android.com/reference/androidx/media2/common/SessionPlayer#REPEAT_MODE_GROUP).
  ///
  /// This could represent a playlist that is a smaller subset of all media items.
  group,
}

/// The configuration options to use when intializing the [AudioService].
class AudioServiceConfig {
  /// Whether on Android a media button click wakes up the media session and
  /// resumes playback.
  // TODO: either fix, or remove this https://github.com/ryanheise/audio_service/issues/638
  final bool androidResumeOnClick;

  /// The ID of the media notification channel. This will default to
  /// `<YOUR_PACKAGE_NAME>.channel` where `<YOUR_PACKAGE_NAME>` is your app's
  /// package name. e.g. `com.mycompany.myapp.channel`.
  ///
  /// If your app uses multiple notification channels, make sure each channel
  /// has a unique ID so that they don't clash. It is recommended to override
  /// the default ID.
  ///
  /// NOTE: After a user installs and runs your app, a channel will be created
  /// with this ID and will show up in the app's settings. If you subsequently
  /// change this channel ID here, it will result in a new channel being created
  /// under the new ID leaving the old channel still visible. Therefore, if your
  /// app has already been published, you might prefer to keep using the same
  /// channel ID that you are currently using.
  final String? androidNotificationChannelId;

  /// The name of the media notification channel, that is visible to user in
  /// settings of your app.
  final String androidNotificationChannelName;

  /// A description of the media notification channel, that is visible to user
  /// in settings of your app.
  final String? androidNotificationChannelDescription;

  /// The color to use on the background of the notification on Android. This
  /// should be a non-transparent color.
  final Color? notificationColor;

  /// The icon resource to be used in the Android media notification, specified
  /// like an XML resource reference. This should be a monochrome white icon on
  /// a transparent background. The default value is `"mipmap/ic_launcher"`.
  final String androidNotificationIcon;

  /// Whether notification badges (also known as notification dots) should
  /// appear on a launcher icon when the app has an active notification.
  final bool androidShowNotificationBadge;

  /// Whether the application activity will be opened on click on notification.
  final bool androidNotificationClickStartsActivity;

  /// Whether the notification can be swiped away.
  ///
  /// If you set this to true, [androidStopForegroundOnPause] must be true as well,
  /// otherwise this will not do anything, because when foreground service is active,
  /// it forces notification to be ongoing.
  final bool androidNotificationOngoing;

  /// Whether the Android service should switch to a lower priority state when
  /// playback is paused allowing the user to swipe away the notification. Note
  /// that while in this lower priority state, the operating system will also be
  /// able to kill your service at any time to reclaim resources.
  final bool androidStopForegroundOnPause;

  /// If not null, causes the artwork specified by [MediaItem.artUri] to be
  /// downscaled to this maximum pixel width. If the resolution of your artwork
  /// is particularly high, this can help to conserve memory. If specified,
  /// [artDownscaleHeight] must also be specified.
  final int? artDownscaleWidth;

  /// If not null, causes the artwork specified by [MediaItem.artUri] to be
  /// downscaled to this maximum pixel height. If the resolution of your artwork
  /// is particularly high, this can help to conserve memory. If specified,
  /// [artDownscaleWidth] must also be specified.
  final int? artDownscaleHeight;

  /// The interval to be used in [AudioHandler.fastForward]. This value will
  /// also be used on iOS to render the skip-forward button. This value must be
  /// positive.
  final Duration fastForwardInterval;

  /// The interval to be used in [AudioHandler.rewind]. This value will also be
  /// used on iOS to render the skip-backward button. This value must be
  /// positive.
  final Duration rewindInterval;

  /// Whether queue support should be enabled on the media session on Android.
  /// If your app will run on Android and has a queue, you should set this to
  /// true.
  final bool androidEnableQueue;

  /// By default artworks are loaded only when the item is fed into [AudioHandler.mediaItem].
  ///
  /// If set to `true`, artworks for items start loading as soon as they are added to
  /// [AudioHandler.queue].
  final bool preloadArtwork;

  /// Extras to report on Android in response to an `onGetRoot` request.
  final Map<String, dynamic>? androidBrowsableRootExtras;

  /// Creates a configuration object.
  const AudioServiceConfig({
    this.androidResumeOnClick = true,
    this.androidNotificationChannelId,
    this.androidNotificationChannelName = 'Notifications',
    this.androidNotificationChannelDescription,
    this.notificationColor,
    this.androidNotificationIcon = 'mipmap/ic_launcher',
    this.androidShowNotificationBadge = false,
    this.androidNotificationClickStartsActivity = true,
    this.androidNotificationOngoing = false,
    this.androidStopForegroundOnPause = true,
    this.artDownscaleWidth,
    this.artDownscaleHeight,
    this.fastForwardInterval = const Duration(seconds: 10),
    this.rewindInterval = const Duration(seconds: 10),
    this.androidEnableQueue = false,
    this.preloadArtwork = false,
    this.androidBrowsableRootExtras,
  })  : assert((artDownscaleWidth != null) == (artDownscaleHeight != null)),
        assert(fastForwardInterval > Duration.zero),
        assert(rewindInterval > Duration.zero),
        assert(
          !androidNotificationOngoing || androidStopForegroundOnPause,
          'The androidNotificationOngoing will make no effect with androidStopForegroundOnPause set to false',
        );

  AudioServiceConfigMessage _toMessage() => AudioServiceConfigMessage(
        androidResumeOnClick: androidResumeOnClick,
        androidNotificationChannelId: androidNotificationChannelId,
        androidNotificationChannelName: androidNotificationChannelName,
        androidNotificationChannelDescription:
            androidNotificationChannelDescription,
        notificationColor: notificationColor,
        androidNotificationIcon: androidNotificationIcon,
        androidShowNotificationBadge: androidShowNotificationBadge,
        androidNotificationClickStartsActivity:
            androidNotificationClickStartsActivity,
        androidNotificationOngoing: androidNotificationOngoing,
        androidStopForegroundOnPause: androidStopForegroundOnPause,
        artDownscaleWidth: artDownscaleWidth,
        artDownscaleHeight: artDownscaleHeight,
        fastForwardInterval: fastForwardInterval,
        rewindInterval: rewindInterval,
        androidEnableQueue: androidEnableQueue,
        preloadArtwork: preloadArtwork,
        androidBrowsableRootExtras: androidBrowsableRootExtras,
      );

  @override
  String toString() => '${_toMessage().toMap()}';
}

/// Key/value codes for use in [MediaItem.extras] and
/// [AudioServiceConfig.androidBrowsableRootExtras] to influence how Android
/// Auto will style browsable and playable media items.
class AndroidContentStyle {
  /// Set this key to `true` in [AudioServiceConfig.androidBrowsableRootExtras]
  /// to declare that content style is supported.
  static final supportedKey = 'android.media.browse.CONTENT_STYLE_SUPPORTED';

  /// The key in [MediaItem.extras] and
  /// [AudioServiceConfig.androidBrowsableRootExtras] to configure the content
  /// style for playable items. The value can be any of the `*ItemHintValue`
  /// constants defined in this class.
  static final playableHintKey =
      'android.media.browse.CONTENT_STYLE_PLAYABLE_HINT';

  /// The key in [MediaItem.extras] and
  /// [AudioServiceConfig.androidBrowsableRootExtras] to configure the content
  /// style for browsable items. The value can be any of the `*ItemHintValue`
  /// constants defined in this class.
  static final browsableHintKey =
      'android.media.browse.CONTENT_STYLE_BROWSABLE_HINT';

  /// Specifies that items should be presented as lists.
  static final listItemHintValue = 1;

  /// Specifies that items should be presented as grids.
  static final gridItemHintValue = 2;

  /// Specifies that items should be presented as lists with vector icons.
  static final categoryListItemHintValue = 3;

  /// Specifies that items should be presented as grids with vector icons.
  static final categoryGridItemHintValue = 4;
}

/// (Maybe) temporary.
extension AudioServiceValueStream<T> on ValueStream<T> {
  /// Returns `this`.
  @Deprecated('Use "this" instead. Will be removed before the release')
  ValueStream<T> get stream => this;
}

extension _MediaItemMessageExtension on MediaItemMessage {
  MediaItem toPlugin() => MediaItem(
        id: id,
        album: album,
        title: title,
        artist: artist,
        genre: genre,
        duration: duration,
        artUri: artUri,
        playable: playable,
        displayTitle: displayTitle,
        displaySubtitle: displaySubtitle,
        displayDescription: displayDescription,
        rating: rating?.toPlugin(),
        extras: extras,
      );
}

extension _RatingMessageExtension on RatingMessage {
  Rating toPlugin() => Rating._(RatingStyle.values[type.index], value);
}

extension _AndroidVolumeDirectionMessageExtension
    on AndroidVolumeDirectionMessage {
  AndroidVolumeDirection toPlugin() => AndroidVolumeDirection.values[index]!;
}

extension _MediaButtonMessageExtension on MediaButtonMessage {
  MediaButton toPlugin() => MediaButton.values[index];
}

/// An enum of volume direction controls on Android.
class AndroidVolumeDirection {
  /// Lower the ringer volume.
  static const lower = AndroidVolumeDirection._(-1);

  /// Keep the previous ringer volume.
  static const same = AndroidVolumeDirection._(0);

  /// Raise the ringer volume.
  static const raise = AndroidVolumeDirection._(1);

  /// A map of indices to values.
  static const values = <int, AndroidVolumeDirection>{
    -1: lower,
    0: same,
    1: raise,
  };

  /// The index for this enum value.
  final int index;

  const AndroidVolumeDirection._(this.index);

  @override
  String toString() => '$index';
}

/// An enumeration of different volume control types on Android.
enum AndroidVolumeControlType {
  /// The volume cannot be changed.
  fixed,

  /// The volume can be adjusted relatively.
  relative,

  /// The volume can be set using an absolute value.
  absolute,
}

/// Information about volume control for either local or remote playback
/// depending on the subclass.
abstract class AndroidPlaybackInfo {
  /// Creates information about volume control.
  const AndroidPlaybackInfo();

  AndroidPlaybackInfoMessage _toMessage();

  @override
  String toString() => '${_toMessage().toMap()}';
}

/// Playback information for remote volume handling.
class RemoteAndroidPlaybackInfo extends AndroidPlaybackInfo {
  //final AndroidAudioAttributes audioAttributes;

  /// The type of volume control supported by the session.
  final AndroidVolumeControlType volumeControlType;

  /// The maximum volume supported.
  final int maxVolume;

  /// The current volume.
  final int volume;

  // ignore: public_member_api_docs
  const RemoteAndroidPlaybackInfo({
    required this.volumeControlType,
    required this.maxVolume,
    required this.volume,
  });

  /// Creates a copy of this object with fields replaced.
  AndroidPlaybackInfo copyWith({
    AndroidVolumeControlType? volumeControlType,
    int? maxVolume,
    int? volume,
  }) =>
      RemoteAndroidPlaybackInfo(
        volumeControlType: volumeControlType ?? this.volumeControlType,
        maxVolume: maxVolume ?? this.maxVolume,
        volume: volume ?? this.volume,
      );

  @override
  RemoteAndroidPlaybackInfoMessage _toMessage() =>
      RemoteAndroidPlaybackInfoMessage(
        volumeControlType:
            AndroidVolumeControlTypeMessage.values[volumeControlType.index],
        maxVolume: maxVolume,
        volume: volume,
      );
}

/// Playback information for local volume handling.
class LocalAndroidPlaybackInfo extends AndroidPlaybackInfo {
  // ignore: public_member_api_docs
  const LocalAndroidPlaybackInfo();

  @override
  LocalAndroidPlaybackInfoMessage _toMessage() =>
      const LocalAndroidPlaybackInfoMessage();
}

/// This class is deprecated. Use the stream subjects in [BaseAudioHandler]
/// instead.
@Deprecated("Use stream subjects in BaseAudioHandler instead.")
class AudioServiceBackground {
  static SwitchAudioHandler get _handler =>
      AudioService._handler as SwitchAudioHandler;
  static Completer<BackgroundAudioTask>? _startCompleter;

  /// Deprecated. Use [AudioHandler.playbackState] instead.
  @Deprecated("Use AudioHandler.playbackState instead.")
  static PlaybackState get state =>
      _handler.playbackState.nvalue ?? PlaybackState();

  /// Deprecated. Use [AudioHandler.queue] instead.
  @Deprecated("Use AudioHandler.queue instead.")
  static List<MediaItem>? get queue => _handler.queue.nvalue;

  /// Deprecated. Use [AudioService.init] instead.
  @Deprecated("Use AudioService.init instead")
  static Future<void> run(BackgroundAudioTask Function() taskBuilder) async {
    final task = taskBuilder();
    _startCompleter!.complete(task);
  }

  /// Deprecated. Use [BaseAudioHandler.playbackState] instead.
  @Deprecated("Use BaseAudioHandler.playbackState instead.")
  static Future<void> setState({
    List<MediaControl>? controls,
    List<MediaAction>? systemActions,
    AudioProcessingState? processingState,
    bool? playing,
    Duration? position,
    Duration? bufferedPosition,
    double? speed,
    DateTime? updateTime,
    List<int>? androidCompactActions,
    AudioServiceRepeatMode? repeatMode,
    AudioServiceShuffleMode? shuffleMode,
  }) async {
    final oldState = _handler.playbackState.nvalue!;
    _taskHandler.playbackState.add(PlaybackState(
      controls: controls ?? oldState.controls,
      systemActions: systemActions?.toSet() ?? oldState.systemActions,
      processingState: processingState ?? oldState.processingState,
      playing: playing ?? oldState.playing,
      updatePosition: position ?? oldState.position,
      bufferedPosition: bufferedPosition ?? oldState.bufferedPosition,
      speed: speed ?? oldState.speed,
      androidCompactActionIndices:
          androidCompactActions ?? oldState.androidCompactActionIndices,
      repeatMode: repeatMode ?? oldState.repeatMode,
      shuffleMode: shuffleMode ?? oldState.shuffleMode,
    ));
  }

  static _BackgroundAudioHandler get _taskHandler =>
      _handler.inner as _BackgroundAudioHandler;

  /// Deprecated. Use [BaseAudioHandler.queue] instead.
  @Deprecated("Use BaseAudioHandler.queue instead.")
  static Future<void> setQueue(List<MediaItem> queue,
      {bool preloadArtwork = false}) async {
    if (preloadArtwork) {
      print(
        'WARNING: preloadArtwork is not enabled! '
        'This is deprecated and must be set via AudioService.init()',
      );
    }
    _taskHandler.queue.add(queue);
  }

  /// Deprecated. Use [BaseAudioHandler.mediaItem] instead.
  @Deprecated("Use BaseAudioHandler.mediaItem instead.")
  static Future<void> setMediaItem(MediaItem mediaItem) async {
    _taskHandler.mediaItem.add(mediaItem);
  }

  /// Deprecated. Use [AudioHandler.subscribeToChildren] instead.
  @Deprecated("Use AudioHandler.subscribeToChildren instead.")
  static Future<void> notifyChildrenChanged(
      [String parentMediaId = AudioService.browsableRootId]) async {
    await _platform.notifyChildrenChanged(
        NotifyChildrenChangedRequest(parentMediaId: parentMediaId));
  }

  /// Deprecated. Use [AudioService.androidForceEnableMediaButtons] instead.
  @Deprecated("Use AudioService.androidForceEnableMediaButtons instead.")
  static Future<void> androidForceEnableMediaButtons() async {
    await AudioService.androidForceEnableMediaButtons();
  }

  /// Deprecated. Use [BaseAudioHandler.customEvent] instead.
  @Deprecated("Use BaseAudioHandler.customEvent instead.")
  static void sendCustomEvent(dynamic event) {
    _taskHandler.customEvent.add(event);
  }
}

class _HandlerCallbacks extends AudioHandlerCallbacks {
  final AudioHandler handler;

  _HandlerCallbacks(this.handler);

  @override
  Future<void> addQueueItem(AddQueueItemRequest request) =>
      handler.addQueueItem(request.mediaItem.toPlugin());

  @override
  Future<void> androidAdjustRemoteVolume(
          AndroidAdjustRemoteVolumeRequest request) =>
      handler.androidAdjustRemoteVolume(request.direction.toPlugin());

  @override
  Future<void> androidSetRemoteVolume(AndroidSetRemoteVolumeRequest request) =>
      handler.androidSetRemoteVolume(request.volumeIndex);

  @override
  Future<void> click(ClickRequest request) {
    return handler.click(request.button.toPlugin());
  }

  @override
  Future customAction(CustomActionRequest request) =>
      handler.customAction(request.name, request.extras);

  @override
  Future<void> fastForward(FastForwardRequest request) => handler.fastForward();

  @override
  Future<GetChildrenResponse> getChildren(GetChildrenRequest request) async {
    final mediaItems =
        await _onLoadChildren(request.parentMediaId, request.options);
    return GetChildrenResponse(
        children: mediaItems.map((item) => item._toMessage()).toList());
  }

  @override
  Future<GetMediaItemResponse> getMediaItem(GetMediaItemRequest request) async {
    return GetMediaItemResponse(
        mediaItem: (await handler.getMediaItem(request.mediaId))?._toMessage());
  }

  @override
  Future<void> insertQueueItem(InsertQueueItemRequest request) =>
      handler.insertQueueItem(request.index, request.mediaItem.toPlugin());

  @override
  Future<void> onNotificationClicked(
      OnNotificationClickedRequest request) async {
    AudioService._notificationClicked.add(request.clicked);
  }

  @override
  Future<void> onNotificationDeleted(OnNotificationDeletedRequest request) =>
      handler.onNotificationDeleted();

  @override
  Future<void> onTaskRemoved(OnTaskRemovedRequest request) =>
      handler.onTaskRemoved();

  @override
  Future<void> pause(PauseRequest request) => handler.pause();

  @override
  Future<void> play(PlayRequest request) => handler.play();

  @override
  Future<void> playFromMediaId(PlayFromMediaIdRequest request) =>
      handler.playFromMediaId(request.mediaId);

  @override
  Future<void> playFromSearch(PlayFromSearchRequest request) =>
      handler.playFromSearch(request.query);

  @override
  Future<void> playFromUri(PlayFromUriRequest request) =>
      handler.playFromUri(request.uri);

  @override
  Future<void> playMediaItem(PlayMediaItemRequest request) =>
      handler.playMediaItem(request.mediaItem.toPlugin());

  @override
  Future<void> prepare(PrepareRequest request) => handler.prepare();

  @override
  Future<void> prepareFromMediaId(PrepareFromMediaIdRequest request) =>
      handler.prepareFromMediaId(request.mediaId);

  @override
  Future<void> prepareFromSearch(PrepareFromSearchRequest request) =>
      handler.prepareFromSearch(request.query);

  @override
  Future<void> prepareFromUri(PrepareFromUriRequest request) =>
      handler.prepareFromUri(request.uri);

  @override
  Future<void> removeQueueItem(RemoveQueueItemRequest request) =>
      handler.removeQueueItem(request.mediaItem.toPlugin());

  @override
  Future<void> removeQueueItemAt(RemoveQueueItemAtRequest request) =>
      handler.removeQueueItemAt(request.index);

  @override
  Future<void> rewind(RewindRequest request) => handler.rewind();

  @override
  Future<SearchResponse> search(SearchRequest request) async => SearchResponse(
      mediaItems: (await handler.search(request.query, request.extras))
          .map((item) => item._toMessage())
          .toList());

  @override
  Future<void> seek(SeekRequest request) => handler.seek(request.position);

  @override
  Future<void> seekBackward(SeekBackwardRequest request) =>
      handler.seekBackward(request.begin);

  @override
  Future<void> seekForward(SeekForwardRequest request) =>
      handler.seekForward(request.begin);

  @override
  Future<void> setCaptioningEnabled(SetCaptioningEnabledRequest request) =>
      handler.setCaptioningEnabled(request.enabled);

  @override
  Future<void> setRating(SetRatingRequest request) =>
      handler.setRating(request.rating.toPlugin(), request.extras);

  @override
  Future<void> setRepeatMode(SetRepeatModeRequest request) => handler
      .setRepeatMode(AudioServiceRepeatMode.values[request.repeatMode.index]);

  @override
  Future<void> setShuffleMode(SetShuffleModeRequest request) =>
      handler.setShuffleMode(
          AudioServiceShuffleMode.values[request.shuffleMode.index]);

  @override
  Future<void> setSpeed(SetSpeedRequest request) =>
      handler.setSpeed(request.speed);

  @override
  Future<void> skipToNext(SkipToNextRequest request) => handler.skipToNext();

  @override
  Future<void> skipToPrevious(SkipToPreviousRequest request) =>
      handler.skipToPrevious();

  @override
  Future<void> skipToQueueItem(SkipToQueueItemRequest request) =>
      handler.skipToQueueItem(request.index);

  @override
  Future<void> stop(StopRequest request) => handler.stop();

  final Map<String, ValueStream<Map<String, dynamic>?>> _childrenSubscriptions =
      {};

  Future<List<MediaItem>> _onLoadChildren(
      String parentMediaId, Map<String, dynamic>? options) async {
    var childrenSubscription = _childrenSubscriptions[parentMediaId];
    if (childrenSubscription == null) {
      childrenSubscription = _childrenSubscriptions[parentMediaId] =
          handler.subscribeToChildren(parentMediaId);
      childrenSubscription.listen((Map<String, dynamic>? options) {
        // Notify clients that the children of [parentMediaId] have changed.
        _platform.notifyChildrenChanged(NotifyChildrenChangedRequest(
          parentMediaId: parentMediaId,
          options: options,
        ));
      });
    }
    return await handler.getChildren(parentMediaId, options);
  }
}

/// Backwards compatible extensions on rxdart's ValueStream
extension _ValueStreamExtension<T> on ValueStream<T> {
  /// Backwards compatible version of valueOrNull.
  T? get nvalue => hasValue ? value : null;
}

/// This widget is no longer required and has been deprecated.
@Deprecated("This widget is no longer required and can be safely removed.")
class AudioServiceWidget extends StatelessWidget {
  /// Deprecated.
  final Widget child;

  /// Deprecated.
  AudioServiceWidget({Key? key, required this.child}) : super(key: key);

  @override
  Widget build(BuildContext context) {
    return child;
  }
}<|MERGE_RESOLUTION|>--- conflicted
+++ resolved
@@ -798,12 +798,8 @@
   /// The root media ID for browsing the most recently played item(s).
   static const String recentRootId = 'recent';
 
-<<<<<<< HEAD
-  static final BehaviorSubject<bool> _notificationClickEvent =
-=======
   // ignore: close_sinks
   static final BehaviorSubject<bool> _notificationClicked =
->>>>>>> ec95a575
       BehaviorSubject.seeded(false);
 
   /// A stream that broadcasts the status of the notificationClick event.
@@ -2688,13 +2684,8 @@
   Future<void> seek(Duration position) => send('seek', <dynamic>[position]);
 
   @override
-<<<<<<< HEAD
-  Future<void> setRating(Rating rating, Map<String, dynamic>? extras) =>
+  Future<void> setRating(Rating rating, [Map<String, dynamic>? extras]) =>
       send('setRating', <dynamic>[rating, extras]);
-=======
-  Future<void> setRating(Rating rating, [Map<String, dynamic>? extras]) =>
-      _send('setRating', <dynamic>[rating, extras]);
->>>>>>> ec95a575
 
   @override
   Future<void> setCaptioningEnabled(bool enabled) =>
@@ -2719,13 +2710,8 @@
   Future<void> setSpeed(double speed) => send('setSpeed', <dynamic>[speed]);
 
   @override
-<<<<<<< HEAD
-  Future<dynamic> customAction(String name, Map<String, dynamic>? arguments) =>
-      send<dynamic>('customAction', <dynamic>[name, arguments]);
-=======
   Future<dynamic> customAction(String name, [Map<String, dynamic>? extras]) =>
-      _send('customAction', <dynamic>[name, extras]);
->>>>>>> ec95a575
+      send<dynamic>('customAction', <dynamic>[name, extras]);
 
   @override
   Future<void> onTaskRemoved() => send('onTaskRemoved');
