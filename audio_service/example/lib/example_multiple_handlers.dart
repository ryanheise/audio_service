// ignore_for_file: public_member_api_docs

// This example demonstrates:
//
// - queues/playlists
// - switching between audio handlers (audio player / text-to-speech player)
// - logging
// - custom actions
// - custom events
// - Android 11 media session resumption
// - Android Auto
//
// To run this example, use:
//
// flutter run -t lib/example_multiple_handlers.dart

import 'dart:async';

import 'package:audio_service/audio_service.dart';
import 'package:audio_service_example/common.dart';
import 'package:audio_session/audio_session.dart';
import 'package:flutter/foundation.dart';
import 'package:flutter/material.dart';
import 'package:flutter_tts/flutter_tts.dart';
import 'package:just_audio/just_audio.dart';
import 'package:rxdart/rxdart.dart';

// You might want to provide this using dependency injection rather than a
// global variable.
late AudioHandler _audioHandler;

/// Extension methods for our custom actions.
extension DemoAudioHandler on AudioHandler {
  Future<void> switchToHandler(int? index) async {
    if (index == null) return;
    await _audioHandler
        .customAction('switchToHandler', <String, dynamic>{'index': index});
  }
}

Future<void> main() async {
  _audioHandler = await AudioService.init(
    builder: () => LoggingAudioHandler(MainSwitchHandler([
      AudioPlayerHandler(),
      TextPlayerHandler(),
    ])),
    config: const AudioServiceConfig(
      androidNotificationChannelId: 'com.ryanheise.myapp.channel.audio',
      androidNotificationChannelName: 'Audio playback',
      androidNotificationOngoing: true,
    ),
  );
  runApp(MyApp());
}

/// The app widget
class MyApp extends StatelessWidget {
  @override
  Widget build(BuildContext context) {
    return MaterialApp(
      title: 'Audio Service Demo',
      theme: ThemeData(primarySwatch: Colors.blue),
      home: MainScreen(),
    );
  }
}

/// The main screen.
class MainScreen extends StatelessWidget {
  static const _handlerNames = [
    'Audio Player',
    'Text-To-Speech',
  ];

  @override
  Widget build(BuildContext context) {
    return Scaffold(
      appBar: AppBar(
        title: const Text('Audio Service Demo'),
      ),
      body: Center(
        child: Column(
          mainAxisAlignment: MainAxisAlignment.center,
          children: [
            // Queue display/controls.
            StreamBuilder<QueueState>(
              stream: _queueStateStream,
              builder: (context, snapshot) {
                final queueState = snapshot.data;
                final queue = queueState?.queue ?? const [];
                final mediaItem = queueState?.mediaItem;
                return Column(
                  mainAxisSize: MainAxisSize.min,
                  children: [
                    StreamBuilder<dynamic>(
                      stream: _audioHandler.customState,
                      builder: (context, snapshot) {
                        final handlerIndex =
                            (snapshot.data?.handlerIndex as int?) ?? 0;
                        return DropdownButton<int>(
                          value: handlerIndex,
                          items: [
                            for (var i = 0; i < _handlerNames.length; i++)
                              DropdownMenuItem<int>(
                                value: i,
                                child: Text(_handlerNames[i]),
                              ),
                          ],
                          onChanged: _audioHandler.switchToHandler,
                        );
                      },
                    ),
                    if (queue.isNotEmpty)
                      Row(
                        mainAxisAlignment: MainAxisAlignment.center,
                        children: [
                          IconButton(
                            icon: const Icon(Icons.skip_previous),
                            iconSize: 64.0,
                            onPressed: mediaItem == queue.first
                                ? null
                                : _audioHandler.skipToPrevious,
                          ),
                          IconButton(
                            icon: const Icon(Icons.skip_next),
                            iconSize: 64.0,
                            onPressed: mediaItem == queue.last
                                ? null
                                : _audioHandler.skipToNext,
                          ),
                        ],
                      ),
                    if (mediaItem?.title != null) Text(mediaItem!.title),
                  ],
                );
              },
            ),
            // Play/pause/stop buttons.
            StreamBuilder<bool>(
              stream: _audioHandler.playbackState
                  .map((state) => state.playing)
                  .distinct(),
              builder: (context, snapshot) {
                final playing = snapshot.data ?? false;
                return Row(
                  mainAxisAlignment: MainAxisAlignment.center,
                  children: [
                    if (playing) _pauseButton() else _playButton(),
                    _stopButton(),
                  ],
                );
              },
            ),
            // A seek bar.
            StreamBuilder<MediaState>(
              stream: _mediaStateStream,
              builder: (context, snapshot) {
                final mediaState = snapshot.data;
                return SeekBar(
                  duration: mediaState?.mediaItem?.duration ?? Duration.zero,
                  position: mediaState?.position ?? Duration.zero,
                  onChangeEnd: (newPosition) {
                    _audioHandler.seek(newPosition);
                  },
                );
              },
            ),
            // Display the processing state.
            StreamBuilder<AudioProcessingState>(
              stream: _audioHandler.playbackState
                  .map((state) => state.processingState)
                  .distinct(),
              builder: (context, snapshot) {
                final processingState =
                    snapshot.data ?? AudioProcessingState.idle;
                return Text(
                    "Processing state: ${describeEnum(processingState)}");
              },
            ),
            // Display the latest custom event.
            StreamBuilder<dynamic>(
              stream: _audioHandler.customEvent,
              builder: (context, snapshot) {
                return Text("custom event: ${snapshot.data}");
              },
            ),
            // Display the notification click status.
            StreamBuilder<bool>(
              stream: AudioService.notificationClicked,
              builder: (context, snapshot) {
                return Text(
                  'Notification Click Status: ${snapshot.data}',
                );
              },
            ),
          ],
        ),
      ),
    );
  }

  /// A stream reporting the combined state of the current media item and its
  /// current position.
  Stream<MediaState> get _mediaStateStream =>
      Rx.combineLatest2<MediaItem?, Duration, MediaState>(
          _audioHandler.mediaItem,
          AudioService.position,
          (mediaItem, position) => MediaState(mediaItem, position));

  /// A stream reporting the combined state of the current queue and the current
  /// media item within that queue.
  Stream<QueueState> get _queueStateStream =>
      Rx.combineLatest2<List<MediaItem>, MediaItem?, QueueState>(
          _audioHandler.queue,
          _audioHandler.mediaItem,
          (queue, mediaItem) => QueueState(queue, mediaItem));

  IconButton _playButton() => IconButton(
        icon: const Icon(Icons.play_arrow),
        iconSize: 64.0,
        onPressed: _audioHandler.play,
      );

  IconButton _pauseButton() => IconButton(
        icon: const Icon(Icons.pause),
        iconSize: 64.0,
        onPressed: _audioHandler.pause,
      );

  IconButton _stopButton() => IconButton(
        icon: const Icon(Icons.stop),
        iconSize: 64.0,
        onPressed: _audioHandler.stop,
      );
}

class QueueState {
  final List<MediaItem> queue;
  final MediaItem? mediaItem;

  QueueState(this.queue, this.mediaItem);
}

class MediaState {
  final MediaItem? mediaItem;
  final Duration position;

  MediaState(this.mediaItem, this.position);
}

class CustomEvent {
  final int handlerIndex;

  CustomEvent(this.handlerIndex);
}

class MainSwitchHandler extends SwitchAudioHandler {
  final List<AudioHandler> handlers;
  @override
  BehaviorSubject<dynamic> customState =
      BehaviorSubject<dynamic>.seeded(CustomEvent(0));

  MainSwitchHandler(this.handlers) : super(handlers.first) {
    // Configure the app's audio category and attributes for speech.
    AudioSession.instance.then((session) {
      session.configure(const AudioSessionConfiguration.speech());
    });
  }

  @override
  Future<dynamic> customAction(String name,
      [Map<String, dynamic>? extras]) async {
    switch (name) {
      case 'switchToHandler':
        stop();
        final index = extras!['index'] as int;
        inner = handlers[index];
        customState.add(CustomEvent(index));
        return null;
      default:
        return super.customAction(name, extras);
    }
  }
}

/// An [AudioHandler] for playing a list of podcast episodes.
class AudioPlayerHandler extends BaseAudioHandler
    with QueueHandler, SeekHandler {
  // ignore: close_sinks
  final BehaviorSubject<List<MediaItem>> _recentSubject =
      BehaviorSubject.seeded(<MediaItem>[]);
  final _mediaLibrary = MediaLibrary();
  final _player = AudioPlayer();

  int? get index => _player.currentIndex;

  AudioPlayerHandler() {
    _init();
  }

  Future<void> _init() async {
    // Load and broadcast the queue
    queue.add(_mediaLibrary.items[MediaLibrary.albumsRootId]!);
    // For Android 11, record the most recent item so it can be resumed.
    mediaItem
        .whereType<MediaItem>()
        .listen((item) => _recentSubject.add([item]));
    // Broadcast media item changes.
    _player.currentIndexStream.listen((index) {
      if (index != null) mediaItem.add(queue.value[index]);
    });
    // Propagate all events from the audio player to AudioService clients.
    _player.playbackEventStream.listen(_broadcastState);
    // In this example, the service stops when reaching the end.
    _player.processingStateStream.listen((state) {
      if (state == ProcessingState.completed) stop();
    });
    try {
      // After a cold restart (on Android), _player.load jumps straight from
      // the loading state to the completed state. Inserting a delay makes it
      // work. Not sure why!
      //await Future.delayed(Duration(seconds: 2)); // magic delay
      await _player.setAudioSource(ConcatenatingAudioSource(
        children: queue.value
            .map((item) => AudioSource.uri(Uri.parse(item.id)))
            .toList(),
      ));
    } catch (e) {
      print("Error: $e");
    }
  }

  @override
  Future<List<MediaItem>> getChildren(String parentMediaId,
      [Map<String, dynamic>? options]) async {
    switch (parentMediaId) {
      case AudioService.recentRootId:
        // When the user resumes a media session, tell the system what the most
        // recently played item was.
        return _recentSubject.value;
      default:
        // Allow client to browse the media library.
        return _mediaLibrary.items[parentMediaId]!;
    }
  }

  @override
  ValueStream<Map<String, dynamic>> subscribeToChildren(String parentMediaId) {
    switch (parentMediaId) {
      case AudioService.recentRootId:
<<<<<<< HEAD
        return _recentSubject.map((_) => <String, dynamic>{}) as ValueStream<Map<String, dynamic>>;
=======
        final stream = _recentSubject.map((_) => <String, dynamic>{});
        return _recentSubject.hasValue
            ? stream.shareValueSeeded(<String, dynamic>{})
            : stream.shareValue();
>>>>>>> 17d66040
      default:
        return Stream.value(_mediaLibrary.items[parentMediaId])
            .map((_) => <String, dynamic>{})
            .shareValue();
    }
  }

  @override
  Future<void> skipToQueueItem(int index) async {
    // Then default implementations of skipToNext and skipToPrevious provided by
    // the [QueueHandler] mixin will delegate to this method.
    if (index < 0 || index >= queue.value.length) return;
    // This jumps to the beginning of the queue item at newIndex.
    _player.seek(Duration.zero, index: index);
    // Demonstrate custom events.
    customEvent.add('skip to $index');
  }

  @override
  Future<void> play() => _player.play();

  @override
  Future<void> pause() => _player.pause();

  @override
  Future<void> seek(Duration position) => _player.seek(position);

  @override
  Future<void> stop() async {
    await _player.stop();
    await playbackState.firstWhere(
        (state) => state.processingState == AudioProcessingState.idle);
  }

  /// Broadcasts the current state to all clients.
  void _broadcastState(PlaybackEvent event) {
    final playing = _player.playing;
    playbackState.add(playbackState.value.copyWith(
      controls: [
        MediaControl.skipToPrevious,
        if (playing) MediaControl.pause else MediaControl.play,
        MediaControl.stop,
        MediaControl.skipToNext,
      ],
      systemActions: const {
        MediaAction.seek,
        MediaAction.seekForward,
        MediaAction.seekBackward,
      },
      androidCompactActionIndices: const [0, 1, 3],
      processingState: const {
        ProcessingState.idle: AudioProcessingState.idle,
        ProcessingState.loading: AudioProcessingState.loading,
        ProcessingState.buffering: AudioProcessingState.buffering,
        ProcessingState.ready: AudioProcessingState.ready,
        ProcessingState.completed: AudioProcessingState.completed,
      }[_player.processingState]!,
      playing: playing,
      updatePosition: _player.position,
      bufferedPosition: _player.bufferedPosition,
      speed: _player.speed,
      queueIndex: event.currentIndex,
    ));
  }
}

/// Provides access to a library of media items. In your app, this could come
/// from a database or web service.
class MediaLibrary {
  static const albumsRootId = 'albums';

  final items = <String, List<MediaItem>>{
    AudioService.browsableRootId: const [
      MediaItem(
        id: albumsRootId,
        title: "Albums",
        playable: false,
      ),
    ],
    albumsRootId: [
      MediaItem(
        id: 'https://s3.amazonaws.com/scifri-episodes/scifri20181123-episode.mp3',
        album: "Science Friday",
        title: "A Salute To Head-Scratching Science",
        artist: "Science Friday and WNYC Studios",
        duration: const Duration(milliseconds: 5739820),
        artUri: Uri.parse(
            'https://media.wnyc.org/i/1400/1400/l/80/1/ScienceFriday_WNYCStudios_1400.jpg'),
      ),
      MediaItem(
        id: 'https://s3.amazonaws.com/scifri-segments/scifri201711241.mp3',
        album: "Science Friday",
        title: "From Cat Rheology To Operatic Incompetence",
        artist: "Science Friday and WNYC Studios",
        duration: const Duration(milliseconds: 2856950),
        artUri: Uri.parse(
            'https://media.wnyc.org/i/1400/1400/l/80/1/ScienceFriday_WNYCStudios_1400.jpg'),
      ),
    ],
  };
}

/// This task defines logic for speaking a sequence of numbers using
/// text-to-speech.
class TextPlayerHandler extends BaseAudioHandler with QueueHandler {
  final _tts = Tts();
  final _sleeper = Sleeper();
  Completer<void>? _completer;
  var _index = 0;
  bool _interrupted = false;
  var _running = false;

  bool get _playing => playbackState.value.playing;

  TextPlayerHandler() {
    _init();
  }

  Future<void> _init() async {
    final session = await AudioSession.instance;
    // Handle audio interruptions.
    session.interruptionEventStream.listen((event) {
      if (event.begin) {
        if (_playing) {
          pause();
          _interrupted = true;
        }
      } else {
        switch (event.type) {
          case AudioInterruptionType.pause:
          case AudioInterruptionType.duck:
            if (!_playing && _interrupted) {
              play();
            }
            break;
          case AudioInterruptionType.unknown:
            break;
        }
        _interrupted = false;
      }
    });
    // Handle unplugged headphones.
    session.becomingNoisyEventStream.listen((_) {
      if (_playing) pause();
    });
    queue.add(List.generate(
        10,
        (i) => MediaItem(
              id: 'tts_${i + 1}',
              album: 'Numbers',
              title: 'Number ${i + 1}',
              artist: 'Sample Artist',
              extras: <String, int>{'number': i + 1},
              duration: const Duration(seconds: 1),
            )));
  }

  Future<void> run() async {
    _completer = Completer<void>();
    _running = true;
    while (_running) {
      try {
        if (_playing) {
          mediaItem.add(queue.value[_index]);
          playbackState.add(playbackState.value.copyWith(
            updatePosition: Duration.zero,
            queueIndex: _index,
          ));
          AudioService.androidForceEnableMediaButtons();
          await Future.wait([
            _tts.speak('${mediaItem.value!.extras!["number"]}'),
            _sleeper.sleep(const Duration(seconds: 1)),
          ]);
          if (_index + 1 < queue.value.length) {
            _index++;
          } else {
            _running = false;
          }
        } else {
          await _sleeper.sleep();
        }
        // ignore: empty_catches
      } on SleeperInterruptedException {
        // ignore: empty_catches
      } on TtsInterruptedException {}
    }
    _index = 0;
    mediaItem.add(queue.value[_index]);
    playbackState.add(playbackState.value.copyWith(
      updatePosition: Duration.zero,
    ));
    if (playbackState.value.processingState != AudioProcessingState.idle) {
      stop();
    }
    _completer?.complete();
    _completer = null;
  }

  @override
  Future<void> skipToQueueItem(int index) async {
    _index = index;
    _signal();
  }

  @override
  Future<void> play() async {
    if (_playing) return;
    final session = await AudioSession.instance;
    // flutter_tts doesn't activate the session, so we do it here. This
    // allows the app to stop other apps from playing audio while we are
    // playing audio.
    if (await session.setActive(true)) {
      // If we successfully activated the session, set the state to playing
      // and resume playback.
      playbackState.add(playbackState.value.copyWith(
        controls: [MediaControl.pause, MediaControl.stop],
        processingState: AudioProcessingState.ready,
        playing: true,
      ));
      if (_completer == null) {
        run();
      } else {
        _sleeper.interrupt();
      }
    }
  }

  @override
  Future<void> pause() async {
    _interrupted = false;
    playbackState.add(playbackState.value.copyWith(
      controls: [MediaControl.play, MediaControl.stop],
      processingState: AudioProcessingState.ready,
      playing: false,
    ));
    _signal();
  }

  @override
  Future<void> stop() async {
    playbackState.add(playbackState.value.copyWith(
      controls: [],
      processingState: AudioProcessingState.idle,
      playing: false,
    ));
    _running = false;
    _signal();
    // Wait for the speech to stop
    await _completer?.future;
    // Shut down this task
    await super.stop();
  }

  void _signal() {
    _sleeper.interrupt();
    _tts.interrupt();
  }
}

/// An object that performs interruptable sleep.
class Sleeper {
  Completer<void>? _blockingCompleter;

  /// Sleep for a duration. If sleep is interrupted, a
  /// [SleeperInterruptedException] will be thrown.
  Future<void> sleep([Duration? duration]) async {
    _blockingCompleter = Completer();
    if (duration != null) {
      await Future.any<void>(
          [Future.delayed(duration), _blockingCompleter!.future]);
    } else {
      await _blockingCompleter!.future;
    }
    final interrupted = _blockingCompleter!.isCompleted;
    _blockingCompleter = null;
    if (interrupted) {
      throw SleeperInterruptedException();
    }
  }

  /// Interrupt any sleep that's underway.
  void interrupt() {
    if (_blockingCompleter?.isCompleted == false) {
      _blockingCompleter!.complete();
    }
  }
}

class SleeperInterruptedException {}

/// A wrapper around FlutterTts that makes it easier to wait for speech to
/// complete.
class Tts {
  final FlutterTts _flutterTts = FlutterTts();
  Completer<void>? _speechCompleter;
  bool _interruptRequested = false;
  bool _playing = false;

  Tts() {
    _flutterTts.setCompletionHandler(() {
      _speechCompleter?.complete();
    });
  }

  bool get playing => _playing;

  Future<void> speak(String text) async {
    _playing = true;
    if (!_interruptRequested) {
      _speechCompleter = Completer();
      await _flutterTts.speak(text);
      await _speechCompleter!.future;
      _speechCompleter = null;
    }
    _playing = false;
    if (_interruptRequested) {
      _interruptRequested = false;
      throw TtsInterruptedException();
    }
  }

  Future<void> stop() async {
    if (_playing) {
      await _flutterTts.stop();
      _speechCompleter?.complete();
    }
  }

  void interrupt() {
    if (_playing) {
      _interruptRequested = true;
      stop();
    }
  }
}

class TtsInterruptedException {}<|MERGE_RESOLUTION|>--- conflicted
+++ resolved
@@ -348,14 +348,10 @@
   ValueStream<Map<String, dynamic>> subscribeToChildren(String parentMediaId) {
     switch (parentMediaId) {
       case AudioService.recentRootId:
-<<<<<<< HEAD
-        return _recentSubject.map((_) => <String, dynamic>{}) as ValueStream<Map<String, dynamic>>;
-=======
         final stream = _recentSubject.map((_) => <String, dynamic>{});
         return _recentSubject.hasValue
             ? stream.shareValueSeeded(<String, dynamic>{})
             : stream.shareValue();
->>>>>>> 17d66040
       default:
         return Stream.value(_mediaLibrary.items[parentMediaId])
             .map((_) => <String, dynamic>{})
