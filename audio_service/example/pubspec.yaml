name: audio_service_example
description: Demonstrates how to use the audio_service plugin.
publish_to: 'none'

environment:
  sdk: '>=2.12.0 <3.0.0'

dependencies:
  flutter:
    sdk: flutter


  audio_session: ^0.1.6
  just_audio: ^0.9.11
  flutter_tts: ^3.2.2
  # TODO: use normal video player dependency when pull request is merged
  # https://github.com/flutter/plugins/pull/4324
  video_player:
    git:
      url: https://github.com/surfstudio/plugins.git
      ref: surf-video-player-2
      path: packages/video_player/video_player
  rxdart: ^0.27.2
  path_provider: ^2.0.1
<<<<<<< HEAD
=======
  audio_session: ^0.1.6
  just_audio: ^0.9.11
  flutter_tts: ^3.2.2
  rxdart: ^0.27.2
>>>>>>> 17d66040
  audio_service:
    path: ../

dev_dependencies:
  flutter_test:
    sdk: flutter

flutter:
  uses-material-design: true<|MERGE_RESOLUTION|>--- conflicted
+++ resolved
@@ -22,13 +22,6 @@
       path: packages/video_player/video_player
   rxdart: ^0.27.2
   path_provider: ^2.0.1
-<<<<<<< HEAD
-=======
-  audio_session: ^0.1.6
-  just_audio: ^0.9.11
-  flutter_tts: ^3.2.2
-  rxdart: ^0.27.2
->>>>>>> 17d66040
   audio_service:
     path: ../
 
